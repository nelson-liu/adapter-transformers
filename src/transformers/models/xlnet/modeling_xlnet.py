# coding=utf-8
# Copyright 2018 Google AI, Google Brain and Carnegie Mellon University Authors and the HuggingFace Inc. team.
# Copyright (c) 2018, NVIDIA CORPORATION.  All rights reserved.
#
# Licensed under the Apache License, Version 2.0 (the "License");
# you may not use this file except in compliance with the License.
# You may obtain a copy of the License at
#
#     http://www.apache.org/licenses/LICENSE-2.0
#
# Unless required by applicable law or agreed to in writing, software
# distributed under the License is distributed on an "AS IS" BASIS,
# WITHOUT WARRANTIES OR CONDITIONS OF ANY KIND, either express or implied.
# See the License for the specific language governing permissions and
# limitations under the License.
"""
 PyTorch XLNet model.
"""
import warnings
from dataclasses import dataclass
from typing import List, Optional, Tuple

import torch
from torch import nn
from torch.nn import CrossEntropyLoss, MSELoss
from torch.nn import functional as F

from ...activations import ACT2FN
from ...file_utils import (
    ModelOutput,
    add_code_sample_docstrings,
    add_start_docstrings,
    add_start_docstrings_to_model_forward,
    replace_return_docstrings,
)
from ...modeling_utils import (
    PoolerAnswerClass,
    PoolerEndLogits,
    PoolerStartLogits,
    PreTrainedModel,
    SequenceSummary,
    apply_chunking_to_forward,
)
from ...utils import logging
from .configuration_xlnet import XLNetConfig


logger = logging.get_logger(__name__)

_CONFIG_FOR_DOC = "XLNetConfig"
_TOKENIZER_FOR_DOC = "XLNetTokenizer"

XLNET_PRETRAINED_MODEL_ARCHIVE_LIST = [
    "xlnet-base-cased",
    "xlnet-large-cased",
    # See all XLNet models at https://huggingface.co/models?filter=xlnet
]


def build_tf_xlnet_to_pytorch_map(model, config, tf_weights=None):
    """
    A map of modules from TF to PyTorch. I use a map to keep the PyTorch model as identical to the original PyTorch
    model as possible.
    """

    tf_to_pt_map = {}

    if hasattr(model, "transformer"):
        if hasattr(model, "lm_loss"):
            # We will load also the output bias
            tf_to_pt_map["model/lm_loss/bias"] = model.lm_loss.bias
        if hasattr(model, "sequence_summary") and "model/sequnece_summary/summary/kernel" in tf_weights:
            # We will load also the sequence summary
            tf_to_pt_map["model/sequnece_summary/summary/kernel"] = model.sequence_summary.summary.weight
            tf_to_pt_map["model/sequnece_summary/summary/bias"] = model.sequence_summary.summary.bias
        if (
            hasattr(model, "logits_proj")
            and config.finetuning_task is not None
            and "model/regression_{}/logit/kernel".format(config.finetuning_task) in tf_weights
        ):
            tf_to_pt_map["model/regression_{}/logit/kernel".format(config.finetuning_task)] = model.logits_proj.weight
            tf_to_pt_map["model/regression_{}/logit/bias".format(config.finetuning_task)] = model.logits_proj.bias

        # Now load the rest of the transformer
        model = model.transformer

    # Embeddings and output
    tf_to_pt_map.update(
        {
            "model/transformer/word_embedding/lookup_table": model.word_embedding.weight,
            "model/transformer/mask_emb/mask_emb": model.mask_emb,
        }
    )

    # Transformer blocks
    for i, b in enumerate(model.layer):
        layer_str = "model/transformer/layer_%d/" % i
        tf_to_pt_map.update(
            {
                layer_str + "rel_attn/LayerNorm/gamma": b.rel_attn.layer_norm.weight,
                layer_str + "rel_attn/LayerNorm/beta": b.rel_attn.layer_norm.bias,
                layer_str + "rel_attn/o/kernel": b.rel_attn.o,
                layer_str + "rel_attn/q/kernel": b.rel_attn.q,
                layer_str + "rel_attn/k/kernel": b.rel_attn.k,
                layer_str + "rel_attn/r/kernel": b.rel_attn.r,
                layer_str + "rel_attn/v/kernel": b.rel_attn.v,
                layer_str + "ff/LayerNorm/gamma": b.ff.layer_norm.weight,
                layer_str + "ff/LayerNorm/beta": b.ff.layer_norm.bias,
                layer_str + "ff/layer_1/kernel": b.ff.layer_1.weight,
                layer_str + "ff/layer_1/bias": b.ff.layer_1.bias,
                layer_str + "ff/layer_2/kernel": b.ff.layer_2.weight,
                layer_str + "ff/layer_2/bias": b.ff.layer_2.bias,
            }
        )

    # Relative positioning biases
    if config.untie_r:
        r_r_list = []
        r_w_list = []
        r_s_list = []
        seg_embed_list = []
        for b in model.layer:
            r_r_list.append(b.rel_attn.r_r_bias)
            r_w_list.append(b.rel_attn.r_w_bias)
            r_s_list.append(b.rel_attn.r_s_bias)
            seg_embed_list.append(b.rel_attn.seg_embed)
    else:
        r_r_list = [model.r_r_bias]
        r_w_list = [model.r_w_bias]
        r_s_list = [model.r_s_bias]
        seg_embed_list = [model.seg_embed]
    tf_to_pt_map.update(
        {
            "model/transformer/r_r_bias": r_r_list,
            "model/transformer/r_w_bias": r_w_list,
            "model/transformer/r_s_bias": r_s_list,
            "model/transformer/seg_embed": seg_embed_list,
        }
    )
    return tf_to_pt_map


def load_tf_weights_in_xlnet(model, config, tf_path):
    """Load tf checkpoints in a pytorch model"""
    try:
        import numpy as np
        import tensorflow as tf
    except ImportError:
        logger.error(
            "Loading a TensorFlow models in PyTorch, requires TensorFlow to be installed. Please see "
            "https://www.tensorflow.org/install/ for installation instructions."
        )
        raise
    # Load weights from TF model
    init_vars = tf.train.list_variables(tf_path)
    tf_weights = {}
    for name, shape in init_vars:
        logger.info("Loading TF weight {} with shape {}".format(name, shape))
        array = tf.train.load_variable(tf_path, name)
        tf_weights[name] = array

    # Build TF to PyTorch weights loading map
    tf_to_pt_map = build_tf_xlnet_to_pytorch_map(model, config, tf_weights)

    for name, pointer in tf_to_pt_map.items():
        logger.info("Importing {}".format(name))
        if name not in tf_weights:
            logger.info("{} not in tf pre-trained weights, skipping".format(name))
            continue
        array = tf_weights[name]
        # adam_v and adam_m are variables used in AdamWeightDecayOptimizer to calculated m and v
        # which are not required for using pretrained model
        if "kernel" in name and ("ff" in name or "summary" in name or "logit" in name):
            logger.info("Transposing")
            array = np.transpose(array)
        if isinstance(pointer, list):
            # Here we will split the TF weights
            assert (
                len(pointer) == array.shape[0]
            ), f"Pointer length {len(pointer)} and array length {array.shape[0]} mismatched"
            for i, p_i in enumerate(pointer):
                arr_i = array[i, ...]
                try:
                    assert (
                        p_i.shape == arr_i.shape
                    ), f"Pointer shape {p_i.shape} and array shape {arr_i.shape} mismatched"
                except AssertionError as e:
                    e.args += (p_i.shape, arr_i.shape)
                    raise
                logger.info("Initialize PyTorch weight {} for layer {}".format(name, i))
                p_i.data = torch.from_numpy(arr_i)
        else:
            try:
                assert (
                    pointer.shape == array.shape
                ), f"Pointer shape {pointer.shape} and array shape {array.shape} mismatched"
            except AssertionError as e:
                e.args += (pointer.shape, array.shape)
                raise
            logger.info("Initialize PyTorch weight {}".format(name))
            pointer.data = torch.from_numpy(array)
        tf_weights.pop(name, None)
        tf_weights.pop(name + "/Adam", None)
        tf_weights.pop(name + "/Adam_1", None)

    logger.info("Weights not copied to PyTorch model: {}".format(", ".join(tf_weights.keys())))
    return model


class XLNetRelativeAttention(nn.Module):
    def __init__(self, config):
        super().__init__()

        if config.d_model % config.n_head != 0:
            raise ValueError(
                "The hidden size (%d) is not a multiple of the number of attention "
                "heads (%d)" % (config.d_model, config.n_head)
            )

        self.n_head = config.n_head
        self.d_head = config.d_head
        self.d_model = config.d_model
        self.scale = 1 / (config.d_head ** 0.5)

        self.q = nn.Parameter(torch.FloatTensor(config.d_model, self.n_head, self.d_head))
        self.k = nn.Parameter(torch.FloatTensor(config.d_model, self.n_head, self.d_head))
        self.v = nn.Parameter(torch.FloatTensor(config.d_model, self.n_head, self.d_head))
        self.o = nn.Parameter(torch.FloatTensor(config.d_model, self.n_head, self.d_head))
        self.r = nn.Parameter(torch.FloatTensor(config.d_model, self.n_head, self.d_head))

        self.r_r_bias = nn.Parameter(torch.FloatTensor(self.n_head, self.d_head))
        self.r_s_bias = nn.Parameter(torch.FloatTensor(self.n_head, self.d_head))
        self.r_w_bias = nn.Parameter(torch.FloatTensor(self.n_head, self.d_head))
        self.seg_embed = nn.Parameter(torch.FloatTensor(2, self.n_head, self.d_head))

        self.layer_norm = nn.LayerNorm(config.d_model, eps=config.layer_norm_eps)
        self.dropout = nn.Dropout(config.dropout)

    def prune_heads(self, heads):
        raise NotImplementedError

    @staticmethod
    def rel_shift(x, klen=-1):
        """perform relative shift to form the relative attention score."""
        x_size = x.shape

        x = x.reshape(x_size[1], x_size[0], x_size[2], x_size[3])
        x = x[1:, ...]
        x = x.reshape(x_size[0], x_size[1] - 1, x_size[2], x_size[3])
        # x = x[:, 0:klen, :, :]
        x = torch.index_select(x, 1, torch.arange(klen, device=x.device, dtype=torch.long))

        return x

    @staticmethod
    def rel_shift_bnij(x, klen=-1):
        x_size = x.shape

        x = x.reshape(x_size[0], x_size[1], x_size[3], x_size[2])
        x = x[:, :, 1:, :]
        x = x.reshape(x_size[0], x_size[1], x_size[2], x_size[3] - 1)
        # Note: the tensor-slice form was faster in my testing than torch.index_select
        #       However, tracing doesn't like the nature of the slice, and if klen changes
        #       during the run then it'll fail, whereas index_select will be fine.
        x = torch.index_select(x, 3, torch.arange(klen, device=x.device, dtype=torch.long))
        # x = x[:, :, :, :klen]

        return x

    def rel_attn_core(
        self,
        q_head,
        k_head_h,
        v_head_h,
        k_head_r,
        seg_mat=None,
        attn_mask=None,
        head_mask=None,
        output_attentions=False,
    ):
        """Core relative positional attention operations."""

        # content based attention score
        ac = torch.einsum("ibnd,jbnd->bnij", q_head + self.r_w_bias, k_head_h)

        # position based attention score
        bd = torch.einsum("ibnd,jbnd->bnij", q_head + self.r_r_bias, k_head_r)
        bd = self.rel_shift_bnij(bd, klen=ac.shape[3])

        # segment based attention score
        if seg_mat is None:
            ef = 0
        else:
            ef = torch.einsum("ibnd,snd->ibns", q_head + self.r_s_bias, self.seg_embed)
            ef = torch.einsum("ijbs,ibns->bnij", seg_mat, ef)

        # merge attention scores and perform masking
        attn_score = (ac + bd + ef) * self.scale
        if attn_mask is not None:
            # attn_score = attn_score * (1 - attn_mask) - 1e30 * attn_mask
            if attn_mask.dtype == torch.float16:
                attn_score = attn_score - 65500 * torch.einsum("ijbn->bnij", attn_mask)
            else:
                attn_score = attn_score - 1e30 * torch.einsum("ijbn->bnij", attn_mask)

        # attention probability
        attn_prob = F.softmax(attn_score, dim=3)
        attn_prob = self.dropout(attn_prob)

        # Mask heads if we want to
        if head_mask is not None:
            attn_prob = attn_prob * torch.einsum("ijbn->bnij", head_mask)

        # attention output
        attn_vec = torch.einsum("bnij,jbnd->ibnd", attn_prob, v_head_h)

        if output_attentions:
            return attn_vec, torch.einsum("bnij->ijbn", attn_prob)

        return attn_vec

    def post_attention(self, h, attn_vec, residual=True):
        """Post-attention processing."""
        # post-attention projection (back to `d_model`)
        attn_out = torch.einsum("ibnd,hnd->ibh", attn_vec, self.o)

        attn_out = self.dropout(attn_out)
        if residual:
            attn_out = attn_out + h
        output = self.layer_norm(attn_out)

        return output

    def forward(
        self,
        h,
        g,
        attn_mask_h,
        attn_mask_g,
        r,
        seg_mat,
        mems=None,
        target_mapping=None,
        head_mask=None,
        output_attentions=False,
    ):
        if g is not None:
            # Two-stream attention with relative positional encoding.
            # content based attention score
            if mems is not None and mems.dim() > 1:
                cat = torch.cat([mems, h], dim=0)
            else:
                cat = h

            # content-based key head
            k_head_h = torch.einsum("ibh,hnd->ibnd", cat, self.k)

            # content-based value head
            v_head_h = torch.einsum("ibh,hnd->ibnd", cat, self.v)

            # position-based key head
            k_head_r = torch.einsum("ibh,hnd->ibnd", r, self.r)

            # h-stream
            # content-stream query head
            q_head_h = torch.einsum("ibh,hnd->ibnd", h, self.q)

            # core attention ops
            attn_vec_h = self.rel_attn_core(
                q_head_h,
                k_head_h,
                v_head_h,
                k_head_r,
                seg_mat=seg_mat,
                attn_mask=attn_mask_h,
                head_mask=head_mask,
                output_attentions=output_attentions,
            )

            if output_attentions:
                attn_vec_h, attn_prob_h = attn_vec_h

            # post processing
            output_h = self.post_attention(h, attn_vec_h)

            # g-stream
            # query-stream query head
            q_head_g = torch.einsum("ibh,hnd->ibnd", g, self.q)

            # core attention ops
            if target_mapping is not None:
                q_head_g = torch.einsum("mbnd,mlb->lbnd", q_head_g, target_mapping)
                attn_vec_g = self.rel_attn_core(
                    q_head_g,
                    k_head_h,
                    v_head_h,
                    k_head_r,
                    seg_mat=seg_mat,
                    attn_mask=attn_mask_g,
                    head_mask=head_mask,
                    output_attentions=output_attentions,
                )

                if output_attentions:
                    attn_vec_g, attn_prob_g = attn_vec_g

                attn_vec_g = torch.einsum("lbnd,mlb->mbnd", attn_vec_g, target_mapping)
            else:
                attn_vec_g = self.rel_attn_core(
                    q_head_g,
                    k_head_h,
                    v_head_h,
                    k_head_r,
                    seg_mat=seg_mat,
                    attn_mask=attn_mask_g,
                    head_mask=head_mask,
                    output_attentions=output_attentions,
                )

                if output_attentions:
                    attn_vec_g, attn_prob_g = attn_vec_g

            # post processing
            output_g = self.post_attention(g, attn_vec_g)

            if output_attentions:
                attn_prob = attn_prob_h, attn_prob_g

        else:
            # Multi-head attention with relative positional encoding
            if mems is not None and mems.dim() > 1:
                cat = torch.cat([mems, h], dim=0)
            else:
                cat = h

            # content heads
            q_head_h = torch.einsum("ibh,hnd->ibnd", h, self.q)
            k_head_h = torch.einsum("ibh,hnd->ibnd", cat, self.k)
            v_head_h = torch.einsum("ibh,hnd->ibnd", cat, self.v)

            # positional heads
            # type casting for fp16 support
            k_head_r = torch.einsum("ibh,hnd->ibnd", r.type(self.r.dtype), self.r)

            # core attention ops
            attn_vec = self.rel_attn_core(
                q_head_h,
                k_head_h,
                v_head_h,
                k_head_r,
                seg_mat=seg_mat,
                attn_mask=attn_mask_h,
                head_mask=head_mask,
                output_attentions=output_attentions,
            )

            if output_attentions:
                attn_vec, attn_prob = attn_vec

            # post processing
            output_h = self.post_attention(h, attn_vec)
            output_g = None

        outputs = (output_h, output_g)
        if output_attentions:
            outputs = outputs + (attn_prob,)
        return outputs


class XLNetFeedForward(nn.Module):
    def __init__(self, config):
        super().__init__()
        self.layer_norm = nn.LayerNorm(config.d_model, eps=config.layer_norm_eps)
        self.layer_1 = nn.Linear(config.d_model, config.d_inner)
        self.layer_2 = nn.Linear(config.d_inner, config.d_model)
        self.dropout = nn.Dropout(config.dropout)
        if isinstance(config.ff_activation, str):
            self.activation_function = ACT2FN[config.ff_activation]
        else:
            self.activation_function = config.ff_activation

    def forward(self, inp):
        output = inp
        output = self.layer_1(output)
        output = self.activation_function(output)
        output = self.dropout(output)
        output = self.layer_2(output)
        output = self.dropout(output)
        output = self.layer_norm(output + inp)
        return output


class XLNetLayer(nn.Module):
    def __init__(self, config):
        super().__init__()
        self.rel_attn = XLNetRelativeAttention(config)
        self.ff = XLNetFeedForward(config)
        self.dropout = nn.Dropout(config.dropout)
        self.chunk_size_feed_forward = config.chunk_size_feed_forward
        self.seq_len_dim = 1

    def forward(
        self,
        output_h,
        output_g,
        attn_mask_h,
        attn_mask_g,
        r,
        seg_mat,
        mems=None,
        target_mapping=None,
        head_mask=None,
        output_attentions=False,
    ):
        outputs = self.rel_attn(
            output_h,
            output_g,
            attn_mask_h,
            attn_mask_g,
            r,
            seg_mat,
            mems=mems,
            target_mapping=target_mapping,
            head_mask=head_mask,
            output_attentions=output_attentions,
        )
        output_h, output_g = outputs[:2]

        if output_g is not None:
            output_g = apply_chunking_to_forward(
                self.ff_chunk, self.chunk_size_feed_forward, self.seq_len_dim, output_g
            )
        output_h = apply_chunking_to_forward(self.ff_chunk, self.chunk_size_feed_forward, self.seq_len_dim, output_h)

        outputs = (output_h, output_g) + outputs[2:]  # Add again attentions if there are there
        return outputs

    def ff_chunk(self, output_x):
        output_x = self.ff(output_x)
        return output_x


class XLNetPreTrainedModel(PreTrainedModel):
    """
    An abstract class to handle weights initialization and a simple interface for downloading and loading pretrained
    models.
    """

    config_class = XLNetConfig
    load_tf_weights = load_tf_weights_in_xlnet
    base_model_prefix = "transformer"

    def _init_weights(self, module):
        """Initialize the weights."""
        if isinstance(module, (nn.Linear, nn.Embedding)):
            # Slightly different from the TF version which uses truncated_normal for initialization
            # cf https://github.com/pytorch/pytorch/pull/5617
            module.weight.data.normal_(mean=0.0, std=self.config.initializer_range)
            if isinstance(module, nn.Linear) and module.bias is not None:
                module.bias.data.zero_()
        elif isinstance(module, nn.LayerNorm):
            module.bias.data.zero_()
            module.weight.data.fill_(1.0)
        elif isinstance(module, XLNetRelativeAttention):
            for param in [
                module.q,
                module.k,
                module.v,
                module.o,
                module.r,
                module.r_r_bias,
                module.r_s_bias,
                module.r_w_bias,
                module.seg_embed,
            ]:
                param.data.normal_(mean=0.0, std=self.config.initializer_range)
        elif isinstance(module, XLNetModel):
            module.mask_emb.data.normal_(mean=0.0, std=self.config.initializer_range)


@dataclass
class XLNetModelOutput(ModelOutput):
    """
    Output type of :class:`~transformers.XLNetModel`.

    Args:
        last_hidden_state (:obj:`torch.FloatTensor` of shape :obj:`(batch_size, num_predict, hidden_size)`):
            Sequence of hidden-states at the last layer of the model.

            ``num_predict`` corresponds to ``target_mapping.shape[1]``. If ``target_mapping`` is ``None``, then
            ``num_predict`` corresponds to ``sequence_length``.
        mems (:obj:`List[torch.FloatTensor]` of length :obj:`config.n_layers`):
            Contains pre-computed hidden-states. Can be used (see :obj:`mems` input) to speed up sequential decoding.
            The token ids which have their past given to this model should not be passed as :obj:`input_ids` as they
            have already been computed.
        hidden_states (:obj:`tuple(torch.FloatTensor)`, `optional`, returned when ``output_hidden_states=True`` is passed or when ``config.output_hidden_states=True``):
            Tuple of :obj:`torch.FloatTensor` (one for the output of the embeddings + one for the output of each layer)
            of shape :obj:`(batch_size, sequence_length, hidden_size)`.

            Hidden-states of the model at the output of each layer plus the initial embedding outputs.
        attentions (:obj:`tuple(torch.FloatTensor)`, `optional`, returned when ``output_attentions=True`` is passed or when ``config.output_attentions=True``):
            Tuple of :obj:`torch.FloatTensor` (one for each layer) of shape :obj:`(batch_size, num_heads,
            sequence_length, sequence_length)`.

            Attentions weights after the attention softmax, used to compute the weighted average in the self-attention
            heads.
    """

    last_hidden_state: torch.FloatTensor
    mems: Optional[List[torch.FloatTensor]] = None
    hidden_states: Optional[Tuple[torch.FloatTensor]] = None
    attentions: Optional[Tuple[torch.FloatTensor]] = None


@dataclass
class XLNetLMHeadModelOutput(ModelOutput):
    """
    Output type of :class:`~transformers.XLNetLMHeadModel`.

    Args:
        loss (:obj:`torch.FloatTensor` of shape `(1,)`, `optional`, returned when ``labels`` is provided)
            Language modeling loss (for next-token prediction).
        logits (:obj:`torch.FloatTensor` of shape :obj:`(batch_size, num_predict, config.vocab_size)`):
            Prediction scores of the language modeling head (scores for each vocabulary token before SoftMax).

            ``num_predict`` corresponds to ``target_mapping.shape[1]``. If ``target_mapping`` is ``None``, then
            ``num_predict`` corresponds to ``sequence_length``.
        mems (:obj:`List[torch.FloatTensor]` of length :obj:`config.n_layers`):
            Contains pre-computed hidden-states. Can be used (see :obj:`mems` input) to speed up sequential decoding.
            The token ids which have their past given to this model should not be passed as :obj:`input_ids` as they
            have already been computed.
        hidden_states (:obj:`tuple(torch.FloatTensor)`, `optional`, returned when ``output_hidden_states=True`` is passed or when ``config.output_hidden_states=True``):
            Tuple of :obj:`torch.FloatTensor` (one for the output of the embeddings + one for the output of each layer)
            of shape :obj:`(batch_size, sequence_length, hidden_size)`.

            Hidden-states of the model at the output of each layer plus the initial embedding outputs.
        attentions (:obj:`tuple(torch.FloatTensor)`, `optional`, returned when ``output_attentions=True`` is passed or when ``config.output_attentions=True``):
            Tuple of :obj:`torch.FloatTensor` (one for each layer) of shape :obj:`(batch_size, num_heads,
            sequence_length, sequence_length)`.

            Attentions weights after the attention softmax, used to compute the weighted average in the self-attention
            heads.
    """

    loss: Optional[torch.FloatTensor] = None
    logits: torch.FloatTensor = None
    mems: Optional[List[torch.FloatTensor]] = None
    hidden_states: Optional[Tuple[torch.FloatTensor]] = None
    attentions: Optional[Tuple[torch.FloatTensor]] = None


@dataclass
class XLNetForSequenceClassificationOutput(ModelOutput):
    """
    Output type of :class:`~transformers.XLNetForSequenceClassification`.

    Args:
        loss (:obj:`torch.FloatTensor` of shape :obj:`(1,)`, `optional`, returned when :obj:`label` is provided):
            Classification (or regression if config.num_labels==1) loss.
        logits (:obj:`torch.FloatTensor` of shape :obj:`(batch_size, config.num_labels)`):
            Classification (or regression if config.num_labels==1) scores (before SoftMax).
        mems (:obj:`List[torch.FloatTensor]` of length :obj:`config.n_layers`):
            Contains pre-computed hidden-states. Can be used (see :obj:`mems` input) to speed up sequential decoding.
            The token ids which have their past given to this model should not be passed as :obj:`input_ids` as they
            have already been computed.
        hidden_states (:obj:`tuple(torch.FloatTensor)`, `optional`, returned when ``output_hidden_states=True`` is passed or when ``config.output_hidden_states=True``):
            Tuple of :obj:`torch.FloatTensor` (one for the output of the embeddings + one for the output of each layer)
            of shape :obj:`(batch_size, sequence_length, hidden_size)`.

            Hidden-states of the model at the output of each layer plus the initial embedding outputs.
        attentions (:obj:`tuple(torch.FloatTensor)`, `optional`, returned when ``output_attentions=True`` is passed or when ``config.output_attentions=True``):
            Tuple of :obj:`torch.FloatTensor` (one for each layer) of shape :obj:`(batch_size, num_heads,
            sequence_length, sequence_length)`.

            Attentions weights after the attention softmax, used to compute the weighted average in the self-attention
            heads.
    """

    loss: Optional[torch.FloatTensor] = None
    logits: torch.FloatTensor = None
    mems: Optional[List[torch.FloatTensor]] = None
    hidden_states: Optional[Tuple[torch.FloatTensor]] = None
    attentions: Optional[Tuple[torch.FloatTensor]] = None


@dataclass
class XLNetForTokenClassificationOutput(ModelOutput):
    """
    Output type of :class:`~transformers.XLNetForTokenClassificationOutput`.

    Args:
        loss (:obj:`torch.FloatTensor` of shape :obj:`(1,)`, `optional`, returned when ``labels`` is provided) :
            Classification loss.
        logits (:obj:`torch.FloatTensor` of shape :obj:`(batch_size, sequence_length, config.num_labels)`):
            Classification scores (before SoftMax).
        mems (:obj:`List[torch.FloatTensor]` of length :obj:`config.n_layers`):
            Contains pre-computed hidden-states. Can be used (see :obj:`mems` input) to speed up sequential decoding.
            The token ids which have their past given to this model should not be passed as :obj:`input_ids` as they
            have already been computed.
        hidden_states (:obj:`tuple(torch.FloatTensor)`, `optional`, returned when ``output_hidden_states=True`` is passed or when ``config.output_hidden_states=True``):
            Tuple of :obj:`torch.FloatTensor` (one for the output of the embeddings + one for the output of each layer)
            of shape :obj:`(batch_size, sequence_length, hidden_size)`.

            Hidden-states of the model at the output of each layer plus the initial embedding outputs.
        attentions (:obj:`tuple(torch.FloatTensor)`, `optional`, returned when ``output_attentions=True`` is passed or when ``config.output_attentions=True``):
            Tuple of :obj:`torch.FloatTensor` (one for each layer) of shape :obj:`(batch_size, num_heads,
            sequence_length, sequence_length)`.

            Attentions weights after the attention softmax, used to compute the weighted average in the self-attention
            heads.
    """

    loss: Optional[torch.FloatTensor] = None
    logits: torch.FloatTensor = None
    mems: Optional[List[torch.FloatTensor]] = None
    hidden_states: Optional[Tuple[torch.FloatTensor]] = None
    attentions: Optional[Tuple[torch.FloatTensor]] = None


@dataclass
class XLNetForMultipleChoiceOutput(ModelOutput):
    """
    Output type of :class:`~transformers.XLNetForMultipleChoice`.

    Args:
        loss (:obj:`torch.FloatTensor` of shape `(1,)`, `optional`, returned when :obj:`labels` is provided):
            Classification loss.
        logits (:obj:`torch.FloatTensor` of shape :obj:`(batch_size, num_choices)`):
            `num_choices` is the second dimension of the input tensors. (see `input_ids` above).

            Classification scores (before SoftMax).
        mems (:obj:`List[torch.FloatTensor]` of length :obj:`config.n_layers`):
            Contains pre-computed hidden-states. Can be used (see :obj:`mems` input) to speed up sequential decoding.
            The token ids which have their past given to this model should not be passed as :obj:`input_ids` as they
            have already been computed.
        hidden_states (:obj:`tuple(torch.FloatTensor)`, `optional`, returned when ``output_hidden_states=True`` is passed or when ``config.output_hidden_states=True``):
            Tuple of :obj:`torch.FloatTensor` (one for the output of the embeddings + one for the output of each layer)
            of shape :obj:`(batch_size, sequence_length, hidden_size)`.

            Hidden-states of the model at the output of each layer plus the initial embedding outputs.
        attentions (:obj:`tuple(torch.FloatTensor)`, `optional`, returned when ``output_attentions=True`` is passed or when ``config.output_attentions=True``):
            Tuple of :obj:`torch.FloatTensor` (one for each layer) of shape :obj:`(batch_size, num_heads,
            sequence_length, sequence_length)`.

            Attentions weights after the attention softmax, used to compute the weighted average in the self-attention
            heads.
    """

    loss: Optional[torch.FloatTensor] = None
    logits: torch.FloatTensor = None
    mems: Optional[List[torch.FloatTensor]] = None
    hidden_states: Optional[Tuple[torch.FloatTensor]] = None
    attentions: Optional[Tuple[torch.FloatTensor]] = None


@dataclass
class XLNetForQuestionAnsweringSimpleOutput(ModelOutput):
    """
    Output type of :class:`~transformers.XLNetForQuestionAnsweringSimple`.

    Args:
        loss (:obj:`torch.FloatTensor` of shape :obj:`(1,)`, `optional`, returned when :obj:`labels` is provided):
            Total span extraction loss is the sum of a Cross-Entropy for the start and end positions.
        start_logits (:obj:`torch.FloatTensor` of shape :obj:`(batch_size, sequence_length,)`):
            Span-start scores (before SoftMax).
        end_logits (:obj:`torch.FloatTensor` of shape :obj:`(batch_size, sequence_length,)`):
            Span-end scores (before SoftMax).
        mems (:obj:`List[torch.FloatTensor]` of length :obj:`config.n_layers`):
            Contains pre-computed hidden-states. Can be used (see :obj:`mems` input) to speed up sequential decoding.
            The token ids which have their past given to this model should not be passed as :obj:`input_ids` as they
            have already been computed.
        hidden_states (:obj:`tuple(torch.FloatTensor)`, `optional`, returned when ``output_hidden_states=True`` is passed or when ``config.output_hidden_states=True``):
            Tuple of :obj:`torch.FloatTensor` (one for the output of the embeddings + one for the output of each layer)
            of shape :obj:`(batch_size, sequence_length, hidden_size)`.

            Hidden-states of the model at the output of each layer plus the initial embedding outputs.
        attentions (:obj:`tuple(torch.FloatTensor)`, `optional`, returned when ``output_attentions=True`` is passed or when ``config.output_attentions=True``):
            Tuple of :obj:`torch.FloatTensor` (one for each layer) of shape :obj:`(batch_size, num_heads,
            sequence_length, sequence_length)`.

            Attentions weights after the attention softmax, used to compute the weighted average in the self-attention
            heads.
    """

    loss: Optional[torch.FloatTensor] = None
    start_logits: torch.FloatTensor = None
    end_logits: torch.FloatTensor = None
    mems: Optional[List[torch.FloatTensor]] = None
    hidden_states: Optional[Tuple[torch.FloatTensor]] = None
    attentions: Optional[Tuple[torch.FloatTensor]] = None


@dataclass
class XLNetForQuestionAnsweringOutput(ModelOutput):
    """
    Output type of :class:`~transformers.XLNetForQuestionAnswering`.

    Args:
        loss (:obj:`torch.FloatTensor` of shape :obj:`(1,)`, `optional`, returned if both :obj:`start_positions` and :obj:`end_positions` are provided):
            Classification loss as the sum of start token, end token (and is_impossible if provided) classification
            losses.
        start_top_log_probs (``torch.FloatTensor`` of shape ``(batch_size, config.start_n_top)``, `optional`, returned if ``start_positions`` or ``end_positions`` is not provided):
            Log probabilities for the top config.start_n_top start token possibilities (beam-search).
        start_top_index (``torch.LongTensor`` of shape ``(batch_size, config.start_n_top)``, `optional`, returned if ``start_positions`` or ``end_positions`` is not provided):
            Indices for the top config.start_n_top start token possibilities (beam-search).
        end_top_log_probs (``torch.FloatTensor`` of shape ``(batch_size, config.start_n_top * config.end_n_top)``, `optional`, returned if ``start_positions`` or ``end_positions`` is not provided):
            Log probabilities for the top ``config.start_n_top * config.end_n_top`` end token possibilities
            (beam-search).
        end_top_index (``torch.LongTensor`` of shape ``(batch_size, config.start_n_top * config.end_n_top)``, `optional`, returned if ``start_positions`` or ``end_positions`` is not provided):
            Indices for the top ``config.start_n_top * config.end_n_top`` end token possibilities (beam-search).
        cls_logits (``torch.FloatTensor`` of shape ``(batch_size,)``, `optional`, returned if ``start_positions`` or ``end_positions`` is not provided):
            Log probabilities for the ``is_impossible`` label of the answers.
        mems (:obj:`List[torch.FloatTensor]` of length :obj:`config.n_layers`):
            Contains pre-computed hidden-states. Can be used (see :obj:`mems` input) to speed up sequential decoding.
            The token ids which have their past given to this model should not be passed as :obj:`input_ids` as they
            have already been computed.
        hidden_states (:obj:`tuple(torch.FloatTensor)`, `optional`, returned when ``output_hidden_states=True`` is passed or when ``config.output_hidden_states=True``):
            Tuple of :obj:`torch.FloatTensor` (one for the output of the embeddings + one for the output of each layer)
            of shape :obj:`(batch_size, sequence_length, hidden_size)`.

            Hidden-states of the model at the output of each layer plus the initial embedding outputs.
        attentions (:obj:`tuple(torch.FloatTensor)`, `optional`, returned when ``output_attentions=True`` is passed or when ``config.output_attentions=True``):
            Tuple of :obj:`torch.FloatTensor` (one for each layer) of shape :obj:`(batch_size, num_heads,
            sequence_length, sequence_length)`.

            Attentions weights after the attention softmax, used to compute the weighted average in the self-attention
            heads.
    """

    loss: Optional[torch.FloatTensor] = None
    start_top_log_probs: Optional[torch.FloatTensor] = None
    start_top_index: Optional[torch.LongTensor] = None
    end_top_log_probs: Optional[torch.FloatTensor] = None
    end_top_index: Optional[torch.LongTensor] = None
    cls_logits: Optional[torch.FloatTensor] = None
    mems: Optional[List[torch.FloatTensor]] = None
    hidden_states: Optional[Tuple[torch.FloatTensor]] = None
    attentions: Optional[Tuple[torch.FloatTensor]] = None


XLNET_START_DOCSTRING = r"""

    This model inherits from :class:`~transformers.PreTrainedModel`. Check the superclass documentation for the generic
    methods the library implements for all its model (such as downloading or saving, resizing the input embeddings,
    pruning heads etc.)

    This model is also a PyTorch `torch.nn.Module <https://pytorch.org/docs/stable/nn.html#torch.nn.Module>`__
    subclass. Use it as a regular PyTorch Module and refer to the PyTorch documentation for all matter related to
    general usage and behavior.

    Parameters:
        config (:class:`~transformers.XLNetConfig`): Model configuration class with all the parameters of the model.
            Initializing with a config file does not load the weights associated with the model, only the
            configuration. Check out the :meth:`~transformers.PreTrainedModel.from_pretrained` method to load the model
            weights.
"""

XLNET_INPUTS_DOCSTRING = r"""
    Args:
        input_ids (:obj:`torch.LongTensor` of shape :obj:`{0}`):
            Indices of input sequence tokens in the vocabulary.

            Indices can be obtained using :class:`transformers.XLNetTokenizer`. See
            :func:`transformers.PreTrainedTokenizer.encode` and :func:`transformers.PreTrainedTokenizer.__call__` for
            details.

            `What are input IDs? <../glossary.html#input-ids>`__
        attention_mask (:obj:`torch.FloatTensor` of shape :obj:`({0})`, `optional`):
            Mask to avoid performing attention on padding token indices. Mask values selected in ``[0, 1]``:

            - 1 for tokens that are **not masked**,
            - 0 for tokens that are **masked**.

            `What are attention masks? <../glossary.html#attention-mask>`__
        mems (:obj:`List[torch.FloatTensor]` of length :obj:`config.n_layers`):
            Contains pre-computed hidden-states (see :obj:`mems` output below) . Can be used to speed up sequential
            decoding. The token ids which have their past given to this model should not be passed as :obj:`input_ids`
            as they have already been computed.

            :obj:`use_mems` has to be set to :obj:`True` to make use of :obj:`mems`.
        perm_mask (:obj:`torch.FloatTensor` of shape :obj:`(batch_size, sequence_length, sequence_length)`, `optional`):
            Mask to indicate the attention pattern for each input token with values selected in ``[0, 1]``:

            - if ``perm_mask[k, i, j] = 0``, i attend to j in batch k;
            - if ``perm_mask[k, i, j] = 1``, i does not attend to j in batch k.

            If not set, each token attends to all the others (full bidirectional attention). Only used during
            pretraining (to define factorization order) or for sequential decoding (generation).
        target_mapping (:obj:`torch.FloatTensor` of shape :obj:`(batch_size, num_predict, sequence_length)`, `optional`):
            Mask to indicate the output tokens to use. If ``target_mapping[k, i, j] = 1``, the i-th predict in batch k
            is on the j-th token. Only used during pretraining for partial prediction or for sequential decoding
            (generation).
        token_type_ids (:obj:`torch.LongTensor` of shape :obj:`({0})`, `optional`):
            Segment token indices to indicate first and second portions of the inputs. Indices are selected in ``[0,
            1]``:

            - 0 corresponds to a `sentence A` token,
            - 1 corresponds to a `sentence B` token.

            `What are token type IDs? <../glossary.html#token-type-ids>`__
        input_mask (:obj:`torch.FloatTensor` of shape :obj:`{0}`, `optional`):
            Mask to avoid performing attention on padding token indices. Negative of :obj:`attention_mask`, i.e. with 0
            for real tokens and 1 for padding which is kept for compatibility with the original code base.

            Mask values selected in ``[0, 1]``:

            - 1 for tokens that are **masked**,
            - 0 for tokens that are **not masked**.

            You can only uses one of :obj:`input_mask` and :obj:`attention_mask`.
        head_mask (:obj:`torch.FloatTensor` of shape :obj:`(num_heads,)` or :obj:`(num_layers, num_heads)`, `optional`):
            Mask to nullify selected heads of the self-attention modules. Mask values selected in ``[0, 1]``:

            - 1 indicates the head is **not masked**,
            - 0 indicates the head is **masked**.

        inputs_embeds (:obj:`torch.FloatTensor` of shape :obj:`({0}, hidden_size)`, `optional`):
            Optionally, instead of passing :obj:`input_ids` you can choose to directly pass an embedded representation.
            This is useful if you want more control over how to convert :obj:`input_ids` indices into associated
            vectors than the model's internal embedding lookup matrix.
        output_attentions (:obj:`bool`, `optional`):
            Whether or not to return the attentions tensors of all attention layers. See ``attentions`` under returned
            tensors for more detail.
        output_hidden_states (:obj:`bool`, `optional`):
            Whether or not to return the hidden states of all layers. See ``hidden_states`` under returned tensors for
            more detail.
        return_dict (:obj:`bool`, `optional`):
            Whether or not to return a :class:`~transformers.file_utils.ModelOutput` instead of a plain tuple.
"""


@add_start_docstrings(
    "The bare XLNet Model transformer outputting raw hidden-states without any specific head on top.",
    XLNET_START_DOCSTRING,
)
class XLNetModel(XLNetPreTrainedModel):
    def __init__(self, config):
        super().__init__(config)

        self.mem_len = config.mem_len
        self.reuse_len = config.reuse_len
        self.d_model = config.d_model
        self.same_length = config.same_length
        self.attn_type = config.attn_type
        self.bi_data = config.bi_data
        self.clamp_len = config.clamp_len
        self.n_layer = config.n_layer

        self.word_embedding = nn.Embedding(config.vocab_size, config.d_model)
        self.mask_emb = nn.Parameter(torch.FloatTensor(1, 1, config.d_model))
        self.layer = nn.ModuleList([XLNetLayer(config) for _ in range(config.n_layer)])
        self.dropout = nn.Dropout(config.dropout)

        self.init_weights()

    def get_input_embeddings(self):
        return self.word_embedding

    def set_input_embeddings(self, new_embeddings):
        self.word_embedding = new_embeddings

    def _prune_heads(self, heads_to_prune):
        raise NotImplementedError

    def create_mask(self, qlen, mlen):
        """
        Creates causal attention mask. Float mask where 1.0 indicates masked, 0.0 indicates not-masked.

        Args:
            qlen: Sequence length
            mlen: Mask length

        ::

                  same_length=False:      same_length=True:
                  <mlen > <  qlen >       <mlen > <  qlen >
               ^ [0 0 0 0 0 1 1 1 1]     [0 0 0 0 0 1 1 1 1]
                 [0 0 0 0 0 0 1 1 1]     [1 0 0 0 0 0 1 1 1]
            qlen [0 0 0 0 0 0 0 1 1]     [1 1 0 0 0 0 0 1 1]
                 [0 0 0 0 0 0 0 0 1]     [1 1 1 0 0 0 0 0 1]
               v [0 0 0 0 0 0 0 0 0]     [1 1 1 1 0 0 0 0 0]

        """
        attn_mask = torch.ones([qlen, qlen])
        mask_up = torch.triu(attn_mask, diagonal=1)
        attn_mask_pad = torch.zeros([qlen, mlen])
        ret = torch.cat([attn_mask_pad, mask_up], dim=1)
        if self.same_length:
            mask_lo = torch.tril(attn_mask, diagonal=-1)
            ret = torch.cat([ret[:, :qlen] + mask_lo, ret[:, qlen:]], dim=1)

        ret = ret.to(self.device)
        return ret

    def cache_mem(self, curr_out, prev_mem):
        # cache hidden states into memory.
        if self.reuse_len is not None and self.reuse_len > 0:
            curr_out = curr_out[: self.reuse_len]

        if self.mem_len is None or self.mem_len == 0:
            # If :obj:`use_mems` is active but no `mem_len` is defined, the model behaves like GPT-2 at inference time
            # and returns all of the past and current hidden states.
            cutoff = 0
        else:
            # If :obj:`use_mems` is active and `mem_len` is defined, the model returns the last `mem_len` hidden
            # states. This is the preferred setting for training and long-form generation.
            cutoff = -self.mem_len
        if prev_mem is None:
            # if :obj:`use_mems` is active and `mem_len` is defined, the model
            new_mem = curr_out[cutoff:]
        else:
            new_mem = torch.cat([prev_mem, curr_out], dim=0)[cutoff:]

        return new_mem.detach()

    @staticmethod
    def positional_embedding(pos_seq, inv_freq, bsz=None):
        sinusoid_inp = torch.einsum("i,d->id", pos_seq, inv_freq)
        pos_emb = torch.cat([torch.sin(sinusoid_inp), torch.cos(sinusoid_inp)], dim=-1)
        pos_emb = pos_emb[:, None, :]

        if bsz is not None:
            pos_emb = pos_emb.expand(-1, bsz, -1)

        return pos_emb

    def relative_positional_encoding(self, qlen, klen, bsz=None):
        # create relative positional encoding.
        freq_seq = torch.arange(0, self.d_model, 2.0, dtype=torch.float)
        inv_freq = 1 / torch.pow(10000, (freq_seq / self.d_model))

        if self.attn_type == "bi":
            # beg, end = klen - 1, -qlen
            beg, end = klen, -qlen
        elif self.attn_type == "uni":
            # beg, end = klen - 1, -1
            beg, end = klen, -1
        else:
            raise ValueError("Unknown `attn_type` {}.".format(self.attn_type))

        if self.bi_data:
            fwd_pos_seq = torch.arange(beg, end, -1.0, dtype=torch.float)
            bwd_pos_seq = torch.arange(-beg, -end, 1.0, dtype=torch.float)

            if self.clamp_len > 0:
                fwd_pos_seq = fwd_pos_seq.clamp(-self.clamp_len, self.clamp_len)
                bwd_pos_seq = bwd_pos_seq.clamp(-self.clamp_len, self.clamp_len)

            if bsz is not None:
                fwd_pos_emb = self.positional_embedding(fwd_pos_seq, inv_freq, bsz // 2)
                bwd_pos_emb = self.positional_embedding(bwd_pos_seq, inv_freq, bsz // 2)
            else:
                fwd_pos_emb = self.positional_embedding(fwd_pos_seq, inv_freq)
                bwd_pos_emb = self.positional_embedding(bwd_pos_seq, inv_freq)

            pos_emb = torch.cat([fwd_pos_emb, bwd_pos_emb], dim=1)
        else:
            fwd_pos_seq = torch.arange(beg, end, -1.0)
            if self.clamp_len > 0:
                fwd_pos_seq = fwd_pos_seq.clamp(-self.clamp_len, self.clamp_len)
            pos_emb = self.positional_embedding(fwd_pos_seq, inv_freq, bsz)

        pos_emb = pos_emb.to(self.device)
        return pos_emb

    @add_start_docstrings_to_model_forward(XLNET_INPUTS_DOCSTRING.format("batch_size, sequence_length"))
    @add_code_sample_docstrings(
        tokenizer_class=_TOKENIZER_FOR_DOC,
        checkpoint="xlnet-base-cased",
        output_type=XLNetModelOutput,
        config_class=_CONFIG_FOR_DOC,
    )
    def forward(
        self,
        input_ids=None,
        attention_mask=None,
        mems=None,
        perm_mask=None,
        target_mapping=None,
        token_type_ids=None,
        input_mask=None,
        head_mask=None,
        inputs_embeds=None,
        use_mems=None,
        output_attentions=None,
        output_hidden_states=None,
        return_dict=None,
        **kwargs,  # delete after depreciation warning is removed
    ):

        output_attentions = output_attentions if output_attentions is not None else self.config.output_attentions
        output_hidden_states = (
            output_hidden_states if output_hidden_states is not None else self.config.output_hidden_states
        )
        return_dict = return_dict if return_dict is not None else self.config.use_return_dict

        if "use_cache" in kwargs:
            warnings.warn(
                "The `use_cache` argument is deprecated and will be removed in a future version, use `use_mems` instead.",
                FutureWarning,
            )
            use_mems = kwargs["use_cache"]

        if self.training:
            use_mems = use_mems if use_mems is not None else self.config.use_mems_train
        else:
            use_mems = use_mems if use_mems is not None else self.config.use_mems_eval

        # the original code for XLNet uses shapes [len, bsz] with the batch dimension at the end
        # but we want a unified interface in the library with the batch size on the first dimension
        # so we move here the first dimension (batch) to the end
        if input_ids is not None and inputs_embeds is not None:
            raise ValueError("You cannot specify both input_ids and inputs_embeds at the same time")
        elif input_ids is not None:
            input_ids = input_ids.transpose(0, 1).contiguous()
            qlen, bsz = input_ids.shape[0], input_ids.shape[1]
        elif inputs_embeds is not None:
            inputs_embeds = inputs_embeds.transpose(0, 1).contiguous()
            qlen, bsz = inputs_embeds.shape[0], inputs_embeds.shape[1]
        else:
            raise ValueError("You have to specify either input_ids or inputs_embeds")

        token_type_ids = token_type_ids.transpose(0, 1).contiguous() if token_type_ids is not None else None
        input_mask = input_mask.transpose(0, 1).contiguous() if input_mask is not None else None
        attention_mask = attention_mask.transpose(0, 1).contiguous() if attention_mask is not None else None
        perm_mask = perm_mask.permute(1, 2, 0).contiguous() if perm_mask is not None else None
        target_mapping = target_mapping.permute(1, 2, 0).contiguous() if target_mapping is not None else None

        mlen = mems[0].shape[0] if mems is not None and mems[0] is not None else 0
        klen = mlen + qlen

        dtype_float = self.dtype
        device = self.device

        # Attention mask
        # causal attention mask
        if self.attn_type == "uni":
            attn_mask = self.create_mask(qlen, mlen)
            attn_mask = attn_mask[:, :, None, None]
        elif self.attn_type == "bi":
            attn_mask = None
        else:
            raise ValueError("Unsupported attention type: {}".format(self.attn_type))

        # data mask: input mask & perm mask
        assert input_mask is None or attention_mask is None, "You can only use one of input_mask (uses 1 for padding) "
        "or attention_mask (uses 0 for padding, added for compatibility with BERT). Please choose one."
        if input_mask is None and attention_mask is not None:
            input_mask = 1.0 - attention_mask
        if input_mask is not None and perm_mask is not None:
            data_mask = input_mask[None] + perm_mask
        elif input_mask is not None and perm_mask is None:
            data_mask = input_mask[None]
        elif input_mask is None and perm_mask is not None:
            data_mask = perm_mask
        else:
            data_mask = None

        if data_mask is not None:
            # all mems can be attended to
            if mlen > 0:
                mems_mask = torch.zeros([data_mask.shape[0], mlen, bsz]).to(data_mask)
                data_mask = torch.cat([mems_mask, data_mask], dim=1)
            if attn_mask is None:
                attn_mask = data_mask[:, :, :, None]
            else:
                attn_mask += data_mask[:, :, :, None]

        if attn_mask is not None:
            attn_mask = (attn_mask > 0).to(dtype_float)

        if attn_mask is not None:
            non_tgt_mask = -torch.eye(qlen).to(attn_mask)
            if mlen > 0:
                non_tgt_mask = torch.cat([torch.zeros([qlen, mlen]).to(attn_mask), non_tgt_mask], dim=-1)
            non_tgt_mask = ((attn_mask + non_tgt_mask[:, :, None, None]) > 0).to(attn_mask)
        else:
            non_tgt_mask = None

        # Word embeddings and prepare h & g hidden states
        if inputs_embeds is not None:
            word_emb_k = inputs_embeds
        else:
            word_emb_k = self.word_embedding(input_ids)
        output_h = self.dropout(word_emb_k)
        if target_mapping is not None:
            word_emb_q = self.mask_emb.expand(target_mapping.shape[0], bsz, -1)
            # else:  # We removed the inp_q input which was same as target mapping
            #     inp_q_ext = inp_q[:, :, None]
            #     word_emb_q = inp_q_ext * self.mask_emb + (1 - inp_q_ext) * word_emb_k
            output_g = self.dropout(word_emb_q)
        else:
            output_g = None

        # Segment embedding
        if token_type_ids is not None:
            # Convert `token_type_ids` to one-hot `seg_mat`
            if mlen > 0:
                mem_pad = torch.zeros([mlen, bsz], dtype=torch.long, device=device)
                cat_ids = torch.cat([mem_pad, token_type_ids], dim=0)
            else:
                cat_ids = token_type_ids

            # `1` indicates not in the same segment [qlen x klen x bsz]
            seg_mat = (token_type_ids[:, None] != cat_ids[None, :]).long()
            seg_mat = F.one_hot(seg_mat, num_classes=2).to(dtype_float)
        else:
            seg_mat = None

        # Positional encoding
        pos_emb = self.relative_positional_encoding(qlen, klen, bsz=bsz)
        pos_emb = self.dropout(pos_emb)

        # Prepare head mask if needed
        # 1.0 in head_mask indicate we keep the head
        # attention_probs has shape bsz x n_heads x N x N
        # input head_mask has shape [num_heads] or [num_hidden_layers x num_heads] (a head_mask for each layer)
        # and head_mask is converted to shape [num_hidden_layers x qlen x klen x bsz x n_head]
        if head_mask is not None:
            if head_mask.dim() == 1:
                head_mask = head_mask.unsqueeze(0).unsqueeze(0).unsqueeze(0).unsqueeze(0)
                head_mask = head_mask.expand(self.n_layer, -1, -1, -1, -1)
            elif head_mask.dim() == 2:
                head_mask = head_mask.unsqueeze(1).unsqueeze(1).unsqueeze(1)
            head_mask = head_mask.to(
                dtype=next(self.parameters()).dtype
            )  # switch to float if need + fp16 compatibility
        else:
            head_mask = [None] * self.n_layer

        new_mems = ()
        if mems is None:
            mems = [None] * len(self.layer)

        attentions = [] if output_attentions else None
        hidden_states = [] if output_hidden_states else None
        for i, layer_module in enumerate(self.layer):
            if use_mems:
                # cache new mems
                new_mems = new_mems + (self.cache_mem(output_h, mems[i]),)
            if output_hidden_states:
                hidden_states.append((output_h, output_g) if output_g is not None else output_h)

            outputs = layer_module(
                output_h,
                output_g,
                attn_mask_h=non_tgt_mask,
                attn_mask_g=attn_mask,
                r=pos_emb,
                seg_mat=seg_mat,
                mems=mems[i],
                target_mapping=target_mapping,
                head_mask=head_mask[i],
                output_attentions=output_attentions,
            )
            output_h, output_g = outputs[:2]
            if output_attentions:
                attentions.append(outputs[2])

        # Add last hidden state
        if output_hidden_states:
            hidden_states.append((output_h, output_g) if output_g is not None else output_h)

        output = self.dropout(output_g if output_g is not None else output_h)

        # Prepare outputs, we transpose back here to shape [bsz, len, hidden_dim] (cf. beginning of forward() method)
        output = output.permute(1, 0, 2).contiguous()

        if not use_mems:
            new_mems = None

        if output_hidden_states:
            if output_g is not None:
                hidden_states = tuple(h.permute(1, 0, 2).contiguous() for hs in hidden_states for h in hs)
            else:
                hidden_states = tuple(hs.permute(1, 0, 2).contiguous() for hs in hidden_states)

        if output_attentions:
            if target_mapping is not None:
                # when target_mapping is provided, there are 2-tuple of attentions
                attentions = tuple(
                    tuple(att_stream.permute(2, 3, 0, 1).contiguous() for att_stream in t) for t in attentions
                )
            else:
                attentions = tuple(t.permute(2, 3, 0, 1).contiguous() for t in attentions)

        if not return_dict:
            return tuple(v for v in [output, new_mems, hidden_states, attentions] if v is not None)

        return XLNetModelOutput(
            last_hidden_state=output, mems=new_mems, hidden_states=hidden_states, attentions=attentions
        )


@add_start_docstrings(
    """
    XLNet Model with a language modeling head on top (linear layer with weights tied to the input embeddings).
    """,
    XLNET_START_DOCSTRING,
)
class XLNetLMHeadModel(XLNetPreTrainedModel):
    def __init__(self, config):
        super().__init__(config)
        self.attn_type = config.attn_type
        self.same_length = config.same_length

        self.transformer = XLNetModel(config)
        self.lm_loss = nn.Linear(config.d_model, config.vocab_size, bias=True)

        self.init_weights()

    def get_output_embeddings(self):
        return self.lm_loss

<<<<<<< HEAD
=======
    def set_output_embeddings(self, new_embeddings):
        self.lm_loss = new_embeddings

>>>>>>> bfa4ccf7
    def prepare_inputs_for_generation(self, input_ids, past=None, use_mems=None, **kwargs):
        # Add dummy token at the end (no attention on this one)

        effective_batch_size = input_ids.shape[0]
        dummy_token = torch.zeros((effective_batch_size, 1), dtype=torch.long, device=input_ids.device)

        # At every pass, the attention values for the new token and the two last generated tokens
        # are computed, the rest is reloaded from the `past` cache. A purely auto-regressive model would have
        # offset = 1; offset = 2 seems to have slightly better computation.
        offset = 2

        if past:
            input_ids = torch.cat([input_ids[:, -offset:], dummy_token], dim=1)
        else:
            input_ids = torch.cat([input_ids, dummy_token], dim=1)

        # Build permutation mask so that previous tokens don't see last token
        sequence_length = input_ids.shape[1]
        perm_mask = torch.zeros(
            (effective_batch_size, sequence_length, sequence_length), dtype=torch.float, device=input_ids.device
        )
        perm_mask[:, :, -1] = 1.0

        # We'll only predict the last token
        target_mapping = torch.zeros(
            (effective_batch_size, 1, sequence_length), dtype=torch.float, device=input_ids.device
        )
        target_mapping[:, 0, -1] = 1.0

        inputs = {
            "input_ids": input_ids,
            "perm_mask": perm_mask,
            "target_mapping": target_mapping,
            "use_mems": use_mems,
        }

        # if past is defined in model kwargs then use it for faster decoding
        if past:
            inputs["mems"] = tuple(layer_past[:-offset, :, :] for layer_past in past)

        return inputs

    @add_start_docstrings_to_model_forward(XLNET_INPUTS_DOCSTRING.format("batch_size, sequence_length"))
    @replace_return_docstrings(output_type=XLNetLMHeadModelOutput, config_class=_CONFIG_FOR_DOC)
    def forward(
        self,
        input_ids=None,
        attention_mask=None,
        mems=None,
        perm_mask=None,
        target_mapping=None,
        token_type_ids=None,
        input_mask=None,
        head_mask=None,
        inputs_embeds=None,
        labels=None,
        use_mems=None,
        output_attentions=None,
        output_hidden_states=None,
        return_dict=None,
        **kwargs,  # delete when `use_cache` is removed in XLNetModel
    ):
        r"""
        labels (:obj:`torch.LongTensor` of shape :obj:`(batch_size, num_predict)`, `optional`):
            Labels for masked language modeling. :obj:`num_predict` corresponds to :obj:`target_mapping.shape[1]`. If
            :obj:`target_mapping` is :obj`None`, then :obj:`num_predict` corresponds to :obj:`sequence_length`.

            The labels should correspond to the masked input words that should be predicted and depends on
            :obj:`target_mapping`. Note in order to perform standard auto-regressive language modeling a `<mask>` token
            has to be added to the :obj:`input_ids` (see the :obj:`prepare_inputs_for_generation` function and examples
            below)

            Indices are selected in ``[-100, 0, ..., config.vocab_size]`` All labels set to ``-100`` are ignored, the
            loss is only computed for labels in ``[0, ..., config.vocab_size]``

        Return:

        Examples::

            >>> from transformers import XLNetTokenizer, XLNetLMHeadModel
            >>> import torch

            >>> tokenizer = XLNetTokenizer.from_pretrained('xlnet-large-cased')
            >>> model = XLNetLMHeadModel.from_pretrained('xlnet-large-cased')

            >>> # We show how to setup inputs to predict a next token using a bi-directional context.
            >>> input_ids = torch.tensor(tokenizer.encode("Hello, my dog is very <mask>", add_special_tokens=False)).unsqueeze(0)  # We will predict the masked token
            >>> perm_mask = torch.zeros((1, input_ids.shape[1], input_ids.shape[1]), dtype=torch.float)
            >>> perm_mask[:, :, -1] = 1.0  # Previous tokens don't see last token
            >>> target_mapping = torch.zeros((1, 1, input_ids.shape[1]), dtype=torch.float)  # Shape [1, 1, seq_length] => let's predict one token
            >>> target_mapping[0, 0, -1] = 1.0  # Our first (and only) prediction will be the last token of the sequence (the masked token)

            >>> outputs = model(input_ids, perm_mask=perm_mask, target_mapping=target_mapping)
            >>> next_token_logits = outputs[0]  # Output has shape [target_mapping.size(0), target_mapping.size(1), config.vocab_size]

            >>> # The same way can the XLNetLMHeadModel be used to be trained by standard auto-regressive language modeling.
            >>> input_ids = torch.tensor(tokenizer.encode("Hello, my dog is very <mask>", add_special_tokens=False)).unsqueeze(0)  # We will predict the masked token
            >>> labels = torch.tensor(tokenizer.encode("cute", add_special_tokens=False)).unsqueeze(0)
            >>> assert labels.shape[0] == 1, 'only one word will be predicted'
            >>> perm_mask = torch.zeros((1, input_ids.shape[1], input_ids.shape[1]), dtype=torch.float)
            >>> perm_mask[:, :, -1] = 1.0  # Previous tokens don't see last token as is done in standard auto-regressive lm training
            >>> target_mapping = torch.zeros((1, 1, input_ids.shape[1]), dtype=torch.float)  # Shape [1, 1, seq_length] => let's predict one token
            >>> target_mapping[0, 0, -1] = 1.0  # Our first (and only) prediction will be the last token of the sequence (the masked token)

            >>> outputs = model(input_ids, perm_mask=perm_mask, target_mapping=target_mapping, labels=labels)
            >>> loss = outputs.loss
            >>> next_token_logits = outputs.logits  # Logits have shape [target_mapping.size(0), target_mapping.size(1), config.vocab_size]
        """
        return_dict = return_dict if return_dict is not None else self.config.use_return_dict

        transformer_outputs = self.transformer(
            input_ids,
            attention_mask=attention_mask,
            mems=mems,
            perm_mask=perm_mask,
            target_mapping=target_mapping,
            token_type_ids=token_type_ids,
            input_mask=input_mask,
            head_mask=head_mask,
            inputs_embeds=inputs_embeds,
            use_mems=use_mems,
            output_attentions=output_attentions,
            output_hidden_states=output_hidden_states,
            return_dict=return_dict,
            **kwargs,
        )

        logits = self.lm_loss(transformer_outputs[0])

        loss = None
        if labels is not None:
            # Flatten the tokens
            loss_fct = CrossEntropyLoss()
            loss = loss_fct(logits.view(-1, logits.size(-1)), labels.view(-1))

        if not return_dict:
            output = (logits,) + transformer_outputs[1:]
            return ((loss,) + output) if loss is not None else output

        return XLNetLMHeadModelOutput(
            loss=loss,
            logits=logits,
            mems=transformer_outputs.mems,
            hidden_states=transformer_outputs.hidden_states,
            attentions=transformer_outputs.attentions,
        )


@add_start_docstrings(
    """
    XLNet Model with a sequence classification/regression head on top (a linear layer on top of the pooled output) e.g.
    for GLUE tasks.
    """,
    XLNET_START_DOCSTRING,
)
class XLNetForSequenceClassification(XLNetPreTrainedModel):
    def __init__(self, config):
        super().__init__(config)
        self.num_labels = config.num_labels

        self.transformer = XLNetModel(config)
        self.sequence_summary = SequenceSummary(config)
        self.logits_proj = nn.Linear(config.d_model, config.num_labels)

        self.init_weights()

    @add_start_docstrings_to_model_forward(XLNET_INPUTS_DOCSTRING.format("batch_size, sequence_length"))
    @add_code_sample_docstrings(
        tokenizer_class=_TOKENIZER_FOR_DOC,
        checkpoint="xlnet-base-cased",
        output_type=XLNetForSequenceClassificationOutput,
        config_class=_CONFIG_FOR_DOC,
    )
    def forward(
        self,
        input_ids=None,
        attention_mask=None,
        mems=None,
        perm_mask=None,
        target_mapping=None,
        token_type_ids=None,
        input_mask=None,
        head_mask=None,
        inputs_embeds=None,
        labels=None,
        use_mems=None,
        output_attentions=None,
        output_hidden_states=None,
        return_dict=None,
        **kwargs,  # delete when `use_cache` is removed in XLNetModel
    ):
        r"""
        labels (:obj:`torch.LongTensor` of shape :obj:`(batch_size,)`, `optional`):
            Labels for computing the sequence classification/regression loss. Indices should be in ``[0, ...,
            config.num_labels - 1]``. If ``config.num_labels == 1`` a regression loss is computed (Mean-Square loss),
            If ``config.num_labels > 1`` a classification loss is computed (Cross-Entropy).
        """
        return_dict = return_dict if return_dict is not None else self.config.use_return_dict

        transformer_outputs = self.transformer(
            input_ids,
            attention_mask=attention_mask,
            mems=mems,
            perm_mask=perm_mask,
            target_mapping=target_mapping,
            token_type_ids=token_type_ids,
            input_mask=input_mask,
            head_mask=head_mask,
            inputs_embeds=inputs_embeds,
            use_mems=use_mems,
            output_attentions=output_attentions,
            output_hidden_states=output_hidden_states,
            return_dict=return_dict,
            **kwargs,
        )
        output = transformer_outputs[0]

        output = self.sequence_summary(output)
        logits = self.logits_proj(output)

        loss = None
        if labels is not None:
            if self.num_labels == 1:
                #  We are doing regression
                loss_fct = MSELoss()
                loss = loss_fct(logits.view(-1), labels.view(-1))
            else:
                loss_fct = CrossEntropyLoss()
                loss = loss_fct(logits.view(-1, self.num_labels), labels.view(-1))

        if not return_dict:
            output = (logits,) + transformer_outputs[1:]
            return ((loss,) + output) if loss is not None else output

        return XLNetForSequenceClassificationOutput(
            loss=loss,
            logits=logits,
            mems=transformer_outputs.mems,
            hidden_states=transformer_outputs.hidden_states,
            attentions=transformer_outputs.attentions,
        )


@add_start_docstrings(
    """
    XLNet Model with a token classification head on top (a linear layer on top of the hidden-states output) e.g. for
    Named-Entity-Recognition (NER) tasks.
    """,
    XLNET_START_DOCSTRING,
)
class XLNetForTokenClassification(XLNetPreTrainedModel):
    def __init__(self, config):
        super().__init__(config)
        self.num_labels = config.num_labels

        self.transformer = XLNetModel(config)
        self.classifier = nn.Linear(config.hidden_size, config.num_labels)

        self.init_weights()

    @add_start_docstrings_to_model_forward(XLNET_INPUTS_DOCSTRING.format("batch_size, sequence_length"))
    @add_code_sample_docstrings(
        tokenizer_class=_TOKENIZER_FOR_DOC,
        checkpoint="xlnet-base-cased",
        output_type=XLNetForTokenClassificationOutput,
        config_class=_CONFIG_FOR_DOC,
    )
    def forward(
        self,
        input_ids=None,
        attention_mask=None,
        mems=None,
        perm_mask=None,
        target_mapping=None,
        token_type_ids=None,
        input_mask=None,
        head_mask=None,
        inputs_embeds=None,
        labels=None,
        use_mems=None,
        output_attentions=None,
        output_hidden_states=None,
        return_dict=None,
        **kwargs,  # delete when `use_cache` is removed in XLNetModel
    ):
        r"""
        labels (:obj:`torch.LongTensor` of shape :obj:`(batch_size,)`, `optional`):
            Labels for computing the multiple choice classification loss. Indices should be in ``[0, ...,
            num_choices]`` where `num_choices` is the size of the second dimension of the input tensors. (see
            `input_ids` above)
        """
        return_dict = return_dict if return_dict is not None else self.config.use_return_dict

        outputs = self.transformer(
            input_ids,
            attention_mask=attention_mask,
            mems=mems,
            perm_mask=perm_mask,
            target_mapping=target_mapping,
            token_type_ids=token_type_ids,
            input_mask=input_mask,
            head_mask=head_mask,
            inputs_embeds=inputs_embeds,
            use_mems=use_mems,
            output_attentions=output_attentions,
            output_hidden_states=output_hidden_states,
            return_dict=return_dict,
        )

        sequence_output = outputs[0]

        logits = self.classifier(sequence_output)

        loss = None
        if labels is not None:
            loss_fct = CrossEntropyLoss()
            # Only keep active parts of the loss
            if attention_mask is not None:
                active_loss = attention_mask.view(-1) == 1
                active_logits = logits.view(-1, self.num_labels)
                active_labels = torch.where(
                    active_loss, labels.view(-1), torch.tensor(loss_fct.ignore_index).type_as(labels)
                )
                loss = loss_fct(active_logits, active_labels)
            else:
                loss = loss_fct(logits.view(-1, self.num_labels), labels.view(-1))

        if not return_dict:
            output = (logits,) + outputs[1:]
            return ((loss,) + output) if loss is not None else output

        return XLNetForTokenClassificationOutput(
            loss=loss,
            logits=logits,
            mems=outputs.mems,
            hidden_states=outputs.hidden_states,
            attentions=outputs.attentions,
        )


@add_start_docstrings(
    """
    XLNet Model with a multiple choice classification head on top (a linear layer on top of the pooled output and a
    softmax) e.g. for RACE/SWAG tasks.
    """,
    XLNET_START_DOCSTRING,
)
class XLNetForMultipleChoice(XLNetPreTrainedModel):
    def __init__(self, config):
        super().__init__(config)

        self.transformer = XLNetModel(config)
        self.sequence_summary = SequenceSummary(config)
        self.logits_proj = nn.Linear(config.d_model, 1)

        self.init_weights()

    @add_start_docstrings_to_model_forward(XLNET_INPUTS_DOCSTRING.format("batch_size, num_choices, sequence_length"))
    @add_code_sample_docstrings(
        tokenizer_class=_TOKENIZER_FOR_DOC,
        checkpoint="xlnet-base-cased",
        output_type=XLNetForMultipleChoiceOutput,
        config_class=_CONFIG_FOR_DOC,
    )
    def forward(
        self,
        input_ids=None,
        token_type_ids=None,
        input_mask=None,
        attention_mask=None,
        mems=None,
        perm_mask=None,
        target_mapping=None,
        head_mask=None,
        inputs_embeds=None,
        labels=None,
        use_mems=None,
        output_attentions=None,
        output_hidden_states=None,
        return_dict=None,
        **kwargs,  # delete when `use_cache` is removed in XLNetModel
    ):
        r"""
        labels (:obj:`torch.LongTensor` of shape :obj:`(batch_size,)`, `optional`):
            Labels for computing the multiple choice classification loss. Indices should be in ``[0, ...,
            num_choices-1]`` where :obj:`num_choices` is the size of the second dimension of the input tensors. (See
            :obj:`input_ids` above)
        """
        return_dict = return_dict if return_dict is not None else self.config.use_return_dict

        num_choices = input_ids.shape[1] if input_ids is not None else inputs_embeds.shape[1]

        flat_input_ids = input_ids.view(-1, input_ids.size(-1)) if input_ids is not None else None
        flat_token_type_ids = token_type_ids.view(-1, token_type_ids.size(-1)) if token_type_ids is not None else None
        flat_attention_mask = attention_mask.view(-1, attention_mask.size(-1)) if attention_mask is not None else None
        flat_input_mask = input_mask.view(-1, input_mask.size(-1)) if input_mask is not None else None
        flat_inputs_embeds = (
            inputs_embeds.view(-1, inputs_embeds.size(-2), inputs_embeds.size(-1))
            if inputs_embeds is not None
            else None
        )

        transformer_outputs = self.transformer(
            flat_input_ids,
            token_type_ids=flat_token_type_ids,
            input_mask=flat_input_mask,
            attention_mask=flat_attention_mask,
            mems=mems,
            perm_mask=perm_mask,
            target_mapping=target_mapping,
            head_mask=head_mask,
            inputs_embeds=flat_inputs_embeds,
            use_mems=use_mems,
            output_attentions=output_attentions,
            output_hidden_states=output_hidden_states,
            return_dict=return_dict,
            **kwargs,
        )

        output = transformer_outputs[0]

        output = self.sequence_summary(output)
        logits = self.logits_proj(output)
        reshaped_logits = logits.view(-1, num_choices)

        loss = None
        if labels is not None:
            loss_fct = CrossEntropyLoss()
            loss = loss_fct(reshaped_logits, labels.view(-1))

        if not return_dict:
            output = (reshaped_logits,) + transformer_outputs[1:]
            return ((loss,) + output) if loss is not None else output

        return XLNetForMultipleChoiceOutput(
            loss=loss,
            logits=reshaped_logits,
            mems=transformer_outputs.mems,
            hidden_states=transformer_outputs.hidden_states,
            attentions=transformer_outputs.attentions,
        )


@add_start_docstrings(
    """
    XLNet Model with a span classification head on top for extractive question-answering tasks like SQuAD (a linear
    layers on top of the hidden-states output to compute `span start logits` and `span end logits`).
    """,
    XLNET_START_DOCSTRING,
)
class XLNetForQuestionAnsweringSimple(XLNetPreTrainedModel):
    def __init__(self, config):
        super().__init__(config)
        self.num_labels = config.num_labels

        self.transformer = XLNetModel(config)
        self.qa_outputs = nn.Linear(config.hidden_size, config.num_labels)

        self.init_weights()

    @add_start_docstrings_to_model_forward(XLNET_INPUTS_DOCSTRING.format("batch_size, sequence_length"))
    @add_code_sample_docstrings(
        tokenizer_class=_TOKENIZER_FOR_DOC,
        checkpoint="xlnet-base-cased",
        output_type=XLNetForQuestionAnsweringSimpleOutput,
        config_class=_CONFIG_FOR_DOC,
    )
    def forward(
        self,
        input_ids=None,
        attention_mask=None,
        mems=None,
        perm_mask=None,
        target_mapping=None,
        token_type_ids=None,
        input_mask=None,
        head_mask=None,
        inputs_embeds=None,
        start_positions=None,
        end_positions=None,
        use_mems=None,
        output_attentions=None,
        output_hidden_states=None,
        return_dict=None,
        **kwargs,  # delete when `use_cache` is removed in XLNetModel
    ):
        r"""
        start_positions (:obj:`torch.LongTensor` of shape :obj:`(batch_size,)`, `optional`):
            Labels for position (index) of the start of the labelled span for computing the token classification loss.
            Positions are clamped to the length of the sequence (:obj:`sequence_length`). Position outside of the
            sequence are not taken into account for computing the loss.
        end_positions (:obj:`torch.LongTensor` of shape :obj:`(batch_size,)`, `optional`):
            Labels for position (index) of the end of the labelled span for computing the token classification loss.
            Positions are clamped to the length of the sequence (:obj:`sequence_length`). Position outside of the
            sequence are not taken into account for computing the loss.
        """
        return_dict = return_dict if return_dict is not None else self.config.use_return_dict

        outputs = self.transformer(
            input_ids,
            attention_mask=attention_mask,
            mems=mems,
            perm_mask=perm_mask,
            target_mapping=target_mapping,
            token_type_ids=token_type_ids,
            input_mask=input_mask,
            head_mask=head_mask,
            inputs_embeds=inputs_embeds,
            use_mems=use_mems,
            output_attentions=output_attentions,
            output_hidden_states=output_hidden_states,
            return_dict=return_dict,
            **kwargs,
        )

        sequence_output = outputs[0]

        logits = self.qa_outputs(sequence_output)
        start_logits, end_logits = logits.split(1, dim=-1)
        start_logits = start_logits.squeeze(-1)
        end_logits = end_logits.squeeze(-1)

        total_loss = None
        if start_positions is not None and end_positions is not None:
            # If we are on multi-GPU, split add a dimension
            if len(start_positions.size()) > 1:
                start_positions = start_positions.squeeze(-1)
            if len(end_positions.size()) > 1:
                end_positions = end_positions.squeeze(-1)
            # sometimes the start/end positions are outside our model inputs, we ignore these terms
            ignored_index = start_logits.size(1)
            start_positions.clamp_(0, ignored_index)
            end_positions.clamp_(0, ignored_index)

            loss_fct = CrossEntropyLoss(ignore_index=ignored_index)
            start_loss = loss_fct(start_logits, start_positions)
            end_loss = loss_fct(end_logits, end_positions)
            total_loss = (start_loss + end_loss) / 2

        if not return_dict:
            output = (start_logits, end_logits) + outputs[1:]
            return ((total_loss,) + output) if total_loss is not None else output

        return XLNetForQuestionAnsweringSimpleOutput(
            loss=total_loss,
            start_logits=start_logits,
            end_logits=end_logits,
            mems=outputs.mems,
            hidden_states=outputs.hidden_states,
            attentions=outputs.attentions,
        )


@add_start_docstrings(
    """
    XLNet Model with a span classification head on top for extractive question-answering tasks like SQuAD (a linear
    layers on top of the hidden-states output to compute `span start logits` and `span end logits`).
    """,
    XLNET_START_DOCSTRING,
)
class XLNetForQuestionAnswering(XLNetPreTrainedModel):
    def __init__(self, config):
        super().__init__(config)
        self.start_n_top = config.start_n_top
        self.end_n_top = config.end_n_top

        self.transformer = XLNetModel(config)
        self.start_logits = PoolerStartLogits(config)
        self.end_logits = PoolerEndLogits(config)
        self.answer_class = PoolerAnswerClass(config)

        self.init_weights()

    @add_start_docstrings_to_model_forward(XLNET_INPUTS_DOCSTRING.format("batch_size, sequence_length"))
    @replace_return_docstrings(output_type=XLNetForQuestionAnsweringOutput, config_class=_CONFIG_FOR_DOC)
    def forward(
        self,
        input_ids=None,
        attention_mask=None,
        mems=None,
        perm_mask=None,
        target_mapping=None,
        token_type_ids=None,
        input_mask=None,
        head_mask=None,
        inputs_embeds=None,
        start_positions=None,
        end_positions=None,
        is_impossible=None,
        cls_index=None,
        p_mask=None,
        use_mems=None,
        output_attentions=None,
        output_hidden_states=None,
        return_dict=None,
        **kwargs,  # delete when `use_cache` is removed in XLNetModel
    ):
        r"""
        start_positions (:obj:`torch.LongTensor` of shape :obj:`(batch_size,)`, `optional`):
            Labels for position (index) of the start of the labelled span for computing the token classification loss.
            Positions are clamped to the length of the sequence (:obj:`sequence_length`). Position outside of the
            sequence are not taken into account for computing the loss.
        end_positions (:obj:`torch.LongTensor` of shape :obj:`(batch_size,)`, `optional`):
            Labels for position (index) of the end of the labelled span for computing the token classification loss.
            Positions are clamped to the length of the sequence (:obj:`sequence_length`). Position outside of the
            sequence are not taken into account for computing the loss.
        is_impossible (``torch.LongTensor`` of shape ``(batch_size,)``, `optional`):
            Labels whether a question has an answer or no answer (SQuAD 2.0)
        cls_index (``torch.LongTensor`` of shape ``(batch_size,)``, `optional`):
            Labels for position (index) of the classification token to use as input for computing plausibility of the
            answer.
        p_mask (``torch.FloatTensor`` of shape ``(batch_size, sequence_length)``, `optional`):
            Optional mask of tokens which can't be in answers (e.g. [CLS], [PAD], ...). 1.0 means token should be
            masked. 0.0 mean token is not masked.

        Returns:

        Example::

            >>> from transformers import XLNetTokenizer, XLNetForQuestionAnswering
            >>> import torch

            >>> tokenizer =  XLNetTokenizer.from_pretrained('xlnet-base-cased')
            >>> model = XLNetForQuestionAnswering.from_pretrained('xlnet-base-cased')

            >>> input_ids = torch.tensor(tokenizer.encode("Hello, my dog is cute", add_special_tokens=True)).unsqueeze(0)  # Batch size 1
            >>> start_positions = torch.tensor([1])
            >>> end_positions = torch.tensor([3])
            >>> outputs = model(input_ids, start_positions=start_positions, end_positions=end_positions)

            >>> loss = outputs.loss
        """
        return_dict = return_dict if return_dict is not None else self.config.use_return_dict

        transformer_outputs = self.transformer(
            input_ids,
            attention_mask=attention_mask,
            mems=mems,
            perm_mask=perm_mask,
            target_mapping=target_mapping,
            token_type_ids=token_type_ids,
            input_mask=input_mask,
            head_mask=head_mask,
            inputs_embeds=inputs_embeds,
            use_mems=use_mems,
            output_attentions=output_attentions,
            output_hidden_states=output_hidden_states,
            return_dict=return_dict,
            **kwargs,
        )
        hidden_states = transformer_outputs[0]
        start_logits = self.start_logits(hidden_states, p_mask=p_mask)

        outputs = transformer_outputs[1:]  # Keep mems, hidden states, attentions if there are in it

        if start_positions is not None and end_positions is not None:
            # If we are on multi-GPU, let's remove the dimension added by batch splitting
            for x in (start_positions, end_positions, cls_index, is_impossible):
                if x is not None and x.dim() > 1:
                    x.squeeze_(-1)

            # during training, compute the end logits based on the ground truth of the start position
            end_logits = self.end_logits(hidden_states, start_positions=start_positions, p_mask=p_mask)

            loss_fct = CrossEntropyLoss()
            start_loss = loss_fct(start_logits, start_positions)
            end_loss = loss_fct(end_logits, end_positions)
            total_loss = (start_loss + end_loss) / 2

            if cls_index is not None and is_impossible is not None:
                # Predict answerability from the representation of CLS and START
                cls_logits = self.answer_class(hidden_states, start_positions=start_positions, cls_index=cls_index)
                loss_fct_cls = nn.BCEWithLogitsLoss()
                cls_loss = loss_fct_cls(cls_logits, is_impossible)

                # note(zhiliny): by default multiply the loss by 0.5 so that the scale is comparable to start_loss and end_loss
                total_loss += cls_loss * 0.5

            if not return_dict:
                return (total_loss,) + transformer_outputs[1:]
            else:
                return XLNetForQuestionAnsweringOutput(
                    loss=total_loss,
                    mems=transformer_outputs.mems,
                    hidden_states=transformer_outputs.hidden_states,
                    attentions=transformer_outputs.attentions,
                )

        else:
            # during inference, compute the end logits based on beam search
            bsz, slen, hsz = hidden_states.size()
            start_log_probs = F.softmax(start_logits, dim=-1)  # shape (bsz, slen)

            start_top_log_probs, start_top_index = torch.topk(
                start_log_probs, self.start_n_top, dim=-1
            )  # shape (bsz, start_n_top)
            start_top_index_exp = start_top_index.unsqueeze(-1).expand(-1, -1, hsz)  # shape (bsz, start_n_top, hsz)
            start_states = torch.gather(hidden_states, -2, start_top_index_exp)  # shape (bsz, start_n_top, hsz)
            start_states = start_states.unsqueeze(1).expand(-1, slen, -1, -1)  # shape (bsz, slen, start_n_top, hsz)

            hidden_states_expanded = hidden_states.unsqueeze(2).expand_as(
                start_states
            )  # shape (bsz, slen, start_n_top, hsz)
            p_mask = p_mask.unsqueeze(-1) if p_mask is not None else None
            end_logits = self.end_logits(hidden_states_expanded, start_states=start_states, p_mask=p_mask)
            end_log_probs = F.softmax(end_logits, dim=1)  # shape (bsz, slen, start_n_top)

            end_top_log_probs, end_top_index = torch.topk(
                end_log_probs, self.end_n_top, dim=1
            )  # shape (bsz, end_n_top, start_n_top)
            end_top_log_probs = end_top_log_probs.view(-1, self.start_n_top * self.end_n_top)
            end_top_index = end_top_index.view(-1, self.start_n_top * self.end_n_top)

            start_states = torch.einsum(
                "blh,bl->bh", hidden_states, start_log_probs
            )  # get the representation of START as weighted sum of hidden states
            cls_logits = self.answer_class(
                hidden_states, start_states=start_states, cls_index=cls_index
            )  # Shape (batch size,): one single `cls_logits` for each sample

            if not return_dict:
                outputs = (start_top_log_probs, start_top_index, end_top_log_probs, end_top_index, cls_logits)
                return outputs + transformer_outputs[1:]
            else:
                return XLNetForQuestionAnsweringOutput(
                    start_top_log_probs=start_top_log_probs,
                    start_top_index=start_top_index,
                    end_top_log_probs=end_top_log_probs,
                    end_top_index=end_top_index,
                    cls_logits=cls_logits,
                    mems=transformer_outputs.mems,
                    hidden_states=transformer_outputs.hidden_states,
                    attentions=transformer_outputs.attentions,
                )<|MERGE_RESOLUTION|>--- conflicted
+++ resolved
@@ -1312,12 +1312,9 @@
     def get_output_embeddings(self):
         return self.lm_loss
 
-<<<<<<< HEAD
-=======
     def set_output_embeddings(self, new_embeddings):
         self.lm_loss = new_embeddings
 
->>>>>>> bfa4ccf7
     def prepare_inputs_for_generation(self, input_ids, past=None, use_mems=None, **kwargs):
         # Add dummy token at the end (no attention on this one)
 
