# coding=utf-8
# Copyright 2018 Google AI, Google Brain and Carnegie Mellon University Authors and the HuggingFace Inc. team.
# Copyright (c) 2018, NVIDIA CORPORATION.  All rights reserved.
#
# Licensed under the Apache License, Version 2.0 (the "License");
# you may not use this file except in compliance with the License.
# You may obtain a copy of the License at
#
#     http://www.apache.org/licenses/LICENSE-2.0
#
# Unless required by applicable law or agreed to in writing, software
# distributed under the License is distributed on an "AS IS" BASIS,
# WITHOUT WARRANTIES OR CONDITIONS OF ANY KIND, either express or implied.
# See the License for the specific language governing permissions and
# limitations under the License.
"""
 TF 2.0 XLNet model.
"""

from dataclasses import dataclass
from typing import List, Optional, Tuple

import tensorflow as tf

from ...activations_tf import get_tf_activation
from ...file_utils import (
    MULTIPLE_CHOICE_DUMMY_INPUTS,
    ModelOutput,
    add_code_sample_docstrings,
    add_start_docstrings,
    add_start_docstrings_to_model_forward,
    replace_return_docstrings,
)
from ...modeling_tf_utils import (
    TFCausalLanguageModelingLoss,
    TFMultipleChoiceLoss,
    TFPreTrainedModel,
    TFQuestionAnsweringLoss,
    TFSequenceClassificationLoss,
    TFSequenceSummary,
    TFSharedEmbeddings,
    TFTokenClassificationLoss,
    get_initializer,
    input_processing,
    keras_serializable,
    shape_list,
)
from ...utils import logging
from .configuration_xlnet import XLNetConfig


logger = logging.get_logger(__name__)

_CONFIG_FOR_DOC = "XLNetConfig"
_TOKENIZER_FOR_DOC = "XLNetTokenizer"

TF_XLNET_PRETRAINED_MODEL_ARCHIVE_LIST = [
    "xlnet-base-cased",
    "xlnet-large-cased",
    # See all XLNet models at https://huggingface.co/models?filter=xlnet
]


class TFXLNetRelativeAttention(tf.keras.layers.Layer):
    def __init__(self, config, **kwargs):
        super().__init__(**kwargs)

        if config.d_model % config.n_head != 0:
            raise ValueError(
                "The hidden size (%d) is not a multiple of the number of attention "
                "heads (%d)" % (config.d_model, config.n_head)
            )

        self.n_head = config.n_head
        self.d_head = config.d_head
        self.d_model = config.d_model
        self.scale = 1 / (config.d_head ** 0.5)
        self.initializer_range = config.initializer_range
        self.output_attentions = config.output_attentions

        self.layer_norm = tf.keras.layers.LayerNormalization(epsilon=config.layer_norm_eps, name="layer_norm")
        self.dropout = tf.keras.layers.Dropout(config.dropout)

    def build(self, input_shape):
        initializer = get_initializer(self.initializer_range)
        self.q = self.add_weight(
            shape=(self.d_model, self.n_head, self.d_head), initializer=initializer, trainable=True, name="q"
        )
        self.k = self.add_weight(
            shape=(self.d_model, self.n_head, self.d_head), initializer=initializer, trainable=True, name="k"
        )
        self.v = self.add_weight(
            shape=(self.d_model, self.n_head, self.d_head), initializer=initializer, trainable=True, name="v"
        )
        self.o = self.add_weight(
            shape=(self.d_model, self.n_head, self.d_head), initializer=initializer, trainable=True, name="o"
        )
        self.r = self.add_weight(
            shape=(self.d_model, self.n_head, self.d_head), initializer=initializer, trainable=True, name="r"
        )
        self.r_r_bias = self.add_weight(
            shape=(self.n_head, self.d_head), initializer="zeros", trainable=True, name="r_r_bias"
        )
        self.r_s_bias = self.add_weight(
            shape=(self.n_head, self.d_head), initializer="zeros", trainable=True, name="r_s_bias"
        )
        self.r_w_bias = self.add_weight(
            shape=(self.n_head, self.d_head), initializer="zeros", trainable=True, name="r_w_bias"
        )
        self.seg_embed = self.add_weight(
            shape=(2, self.n_head, self.d_head), initializer=initializer, trainable=True, name="seg_embed"
        )
        super().build(input_shape)

    def prune_heads(self, heads):
        raise NotImplementedError

    def rel_shift(self, x, klen=-1):
        """perform relative shift to form the relative attention score."""
        x_size = shape_list(x)

        x = tf.reshape(x, (x_size[1], x_size[0], x_size[2], x_size[3]))
        x = x[1:, ...]
        x = tf.reshape(x, (x_size[0], x_size[1] - 1, x_size[2], x_size[3]))
        x = x[:, 0:klen, :, :]
        # x = torch.index_select(x, 1, torch.arange(klen, device=x.device, dtype=torch.long))

        return x

    def rel_attn_core(
        self, q_head, k_head_h, v_head_h, k_head_r, seg_mat, attn_mask, head_mask, output_attentions, training=False
    ):
        """Core relative positional attention operations."""
        # content based attention score
        ac = tf.einsum("ibnd,jbnd->ijbn", q_head + self.r_w_bias, k_head_h)

        # position based attention score
        bd = tf.einsum("ibnd,jbnd->ijbn", q_head + self.r_r_bias, k_head_r)
        bd = self.rel_shift(bd, klen=shape_list(ac)[1])

        # segment based attention score
        if seg_mat is None:
            ef = 0
        else:
            ef = tf.einsum("ibnd,snd->ibns", q_head + self.r_s_bias, self.seg_embed)
            ef = tf.einsum("ijbs,ibns->ijbn", seg_mat, ef)

        # merge attention scores and perform masking
        attn_score = (ac + bd + ef) * self.scale
        if attn_mask is not None:
            # attn_score = attn_score * (1 - attn_mask) - 1e30 * attn_mask
            if attn_mask.dtype == tf.float16:
                attn_score = attn_score - 65500 * attn_mask
            else:
                attn_score = attn_score - 1e30 * attn_mask

        # attention probability
        attn_prob = tf.nn.softmax(attn_score, axis=1)

        attn_prob = self.dropout(attn_prob, training=training)

        # Mask heads if we want to
        if head_mask is not None:
            attn_prob = attn_prob * head_mask

        # attention output
        attn_vec = tf.einsum("ijbn,jbnd->ibnd", attn_prob, v_head_h)

        if output_attentions:
            return attn_vec, attn_prob

        return attn_vec

    def post_attention(self, h, attn_vec, residual=True, training=False):
        """Post-attention processing."""
        # post-attention projection (back to `d_model`)
        attn_out = tf.einsum("ibnd,hnd->ibh", attn_vec, self.o)

        attn_out = self.dropout(attn_out, training=training)

        if residual:
            attn_out = attn_out + h
        output = self.layer_norm(attn_out)

        return output

    def call(
        self,
        h,
        g,
        attn_mask_h,
        attn_mask_g,
        r,
        seg_mat,
        mems,
        target_mapping,
        head_mask,
        output_attentions,
        training=False,
    ):
        if g is not None:
            # Two-stream attention with relative positional encoding.
            # content based attention score
            if mems is not None and len(shape_list(mems)) > 1:
                cat = tf.concat([mems, h], axis=0)
            else:
                cat = h

            # content-based key head
            k_head_h = tf.einsum("ibh,hnd->ibnd", cat, self.k)

            # content-based value head
            v_head_h = tf.einsum("ibh,hnd->ibnd", cat, self.v)

            # position-based key head
            k_head_r = tf.einsum("ibh,hnd->ibnd", r, self.r)

            # h-stream
            # content-stream query head
            q_head_h = tf.einsum("ibh,hnd->ibnd", h, self.q)

            # core attention ops
            attn_vec_h = self.rel_attn_core(
                q_head_h,
                k_head_h,
                v_head_h,
                k_head_r,
                seg_mat,
                attn_mask_h,
                head_mask,
                output_attentions,
                training=training,
            )

            if output_attentions:
                attn_vec_h, attn_prob_h = attn_vec_h

            # post processing
            output_h = self.post_attention(h, attn_vec_h, training=training)

            # g-stream
            # query-stream query head
            q_head_g = tf.einsum("ibh,hnd->ibnd", g, self.q)

            # core attention ops
            if target_mapping is not None:
                q_head_g = tf.einsum("mbnd,mlb->lbnd", q_head_g, target_mapping)
                attn_vec_g = self.rel_attn_core(
                    q_head_g,
                    k_head_h,
                    v_head_h,
                    k_head_r,
                    seg_mat,
                    attn_mask_g,
                    head_mask,
                    output_attentions,
                    training=training,
                )

                if output_attentions:
                    attn_vec_g, attn_prob_g = attn_vec_g

                attn_vec_g = tf.einsum("lbnd,mlb->mbnd", attn_vec_g, target_mapping)
            else:
                attn_vec_g = self.rel_attn_core(
                    q_head_g,
                    k_head_h,
                    v_head_h,
                    k_head_r,
                    seg_mat,
                    attn_mask_g,
                    head_mask,
                    output_attentions,
                    training=training,
                )

                if output_attentions:
                    attn_vec_g, attn_prob_g = attn_vec_g

            # post processing
            output_g = self.post_attention(g, attn_vec_g, training=training)

            if output_attentions:
                attn_prob = attn_prob_h, attn_prob_g

        else:
            # Multi-head attention with relative positional encoding
            if mems is not None and len(shape_list(mems)) > 1:
                cat = tf.concat([mems, h], axis=0)
            else:
                cat = h

            # content heads
            q_head_h = tf.einsum("ibh,hnd->ibnd", h, self.q)
            k_head_h = tf.einsum("ibh,hnd->ibnd", cat, self.k)
            v_head_h = tf.einsum("ibh,hnd->ibnd", cat, self.v)

            # positional heads
            k_head_r = tf.einsum("ibh,hnd->ibnd", r, self.r)

            # core attention ops
            attn_vec = self.rel_attn_core(
                q_head_h,
                k_head_h,
                v_head_h,
                k_head_r,
                seg_mat,
                attn_mask_h,
                head_mask,
                output_attentions,
                training=training,
            )

            if output_attentions:
                attn_vec, attn_prob = attn_vec

            # post processing
            output_h = self.post_attention(h, attn_vec, training=training)
            output_g = None

        outputs = (output_h, output_g)
        if output_attentions:
            outputs = outputs + (attn_prob,)
        return outputs


class TFXLNetFeedForward(tf.keras.layers.Layer):
    def __init__(self, config, **kwargs):
        super().__init__(**kwargs)
        self.layer_norm = tf.keras.layers.LayerNormalization(epsilon=config.layer_norm_eps, name="layer_norm")
        self.layer_1 = tf.keras.layers.Dense(
            config.d_inner, kernel_initializer=get_initializer(config.initializer_range), name="layer_1"
        )
        self.layer_2 = tf.keras.layers.Dense(
            config.d_model, kernel_initializer=get_initializer(config.initializer_range), name="layer_2"
        )
        self.dropout = tf.keras.layers.Dropout(config.dropout)
        if isinstance(config.ff_activation, str):
            self.activation_function = get_tf_activation(config.ff_activation)
        else:
            self.activation_function = config.ff_activation

    def call(self, inp, training=False):
        output = inp
        output = self.layer_1(output)
        output = self.activation_function(output)
        output = self.dropout(output, training=training)
        output = self.layer_2(output)
        output = self.dropout(output, training=training)
        output = self.layer_norm(output + inp)
        return output


class TFXLNetLayer(tf.keras.layers.Layer):
    def __init__(self, config, **kwargs):
        super().__init__(**kwargs)
        self.rel_attn = TFXLNetRelativeAttention(config, name="rel_attn")
        self.ff = TFXLNetFeedForward(config, name="ff")
        self.dropout = tf.keras.layers.Dropout(config.dropout)

    def call(
        self,
        output_h,
        output_g,
        non_tgt_mask,
        attn_mask,
        pos_emb,
        seg_mat,
        mems,
        target_mapping,
        head_mask,
        output_attentions,
        training=False,
    ):
        outputs = self.rel_attn(
            output_h,
            output_g,
            non_tgt_mask,
            attn_mask,
            pos_emb,
            seg_mat,
            mems,
            target_mapping,
            head_mask,
            output_attentions,
            training=training,
        )
        output_h, output_g = outputs[:2]

        if output_g is not None:
            output_g = self.ff(output_g, training=training)
        output_h = self.ff(output_h, training=training)

        outputs = (output_h, output_g) + outputs[2:]  # Add again attentions if there are there
        return outputs


class TFXLNetLMHead(tf.keras.layers.Layer):
    def __init__(self, config, input_embeddings, **kwargs):
        super().__init__(**kwargs)
        self.vocab_size = config.vocab_size
        # The output weights are the same as the input embeddings, but there is
        # an output-only bias for each token.
        self.input_embeddings = input_embeddings

    def build(self, input_shape):
        self.bias = self.add_weight(shape=(self.vocab_size,), initializer="zeros", trainable=True, name="bias")
        super().build(input_shape)

    def call(self, hidden_states):
        hidden_states = self.input_embeddings(hidden_states, mode="linear")
        hidden_states = hidden_states + self.bias
        return hidden_states


@keras_serializable
class TFXLNetMainLayer(tf.keras.layers.Layer):
    config_class = XLNetConfig

    def __init__(self, config, **kwargs):
        super().__init__(**kwargs)

        self.config = config
        self.output_hidden_states = config.output_hidden_states
        self.output_attentions = config.output_attentions
        self.return_dict = config.return_dict

        self.mem_len = config.mem_len
        self.reuse_len = config.reuse_len
        self.d_model = config.d_model
        self.same_length = config.same_length
        self.attn_type = config.attn_type
        self.bi_data = config.bi_data
        self.clamp_len = config.clamp_len
        self.n_layer = config.n_layer
        self.use_bfloat16 = config.use_bfloat16
        self.initializer_range = config.initializer_range

        self.word_embedding = TFSharedEmbeddings(
            config.vocab_size, config.d_model, initializer_range=config.initializer_range, name="word_embedding"
        )
        self.layer = [TFXLNetLayer(config, name="layer_._{}".format(i)) for i in range(config.n_layer)]
        self.dropout = tf.keras.layers.Dropout(config.dropout)

        self.use_mems_eval = config.use_mems_eval
        self.use_mems_train = config.use_mems_train

    def get_input_embeddings(self):
        return self.word_embedding

    def set_input_embeddings(self, value):
        self.word_embedding.weight = value
        self.word_embedding.vocab_size = value.shape[0]

    def build(self, input_shape):
        initializer = get_initializer(self.initializer_range)
        self.mask_emb = self.add_weight(
            shape=(1, 1, self.d_model), initializer=initializer, trainable=True, name="mask_emb"
        )

    def _resize_token_embeddings(self, new_num_tokens):
        raise NotImplementedError

    def _prune_heads(self, heads_to_prune):
        raise NotImplementedError

    def create_mask(self, qlen, mlen, dtype=tf.float32):
        """
        Creates causal attention mask. Float mask where 1.0 indicates masked, 0.0 indicates not-masked.

        Args:
            qlen: TODO Lysandre didn't fill
            mlen: TODO Lysandre didn't fill

        ::

                  same_length=False:      same_length=True:
                  <mlen > <  qlen >       <mlen > <  qlen >
               ^ [0 0 0 0 0 1 1 1 1]     [0 0 0 0 0 1 1 1 1]
                 [0 0 0 0 0 0 1 1 1]     [1 0 0 0 0 0 1 1 1]
            qlen [0 0 0 0 0 0 0 1 1]     [1 1 0 0 0 0 0 1 1]
                 [0 0 0 0 0 0 0 0 1]     [1 1 1 0 0 0 0 0 1]
               v [0 0 0 0 0 0 0 0 0]     [1 1 1 1 0 0 0 0 0]

        """
        attn_mask = tf.ones([qlen, qlen], dtype=dtype)
        mask_u = tf.matrix_band_part(attn_mask, 0, -1)
        mask_dia = tf.matrix_band_part(attn_mask, 0, 0)
        attn_mask_pad = tf.zeros([qlen, mlen], dtype=dtype)
        ret = tf.concat([attn_mask_pad, mask_u - mask_dia], 1)
        if self.same_length:
            mask_l = tf.matrix_band_part(attn_mask, -1, 0)
            ret = tf.concat([ret[:, :qlen] + mask_l - mask_dia, ret[:, qlen:]], 1)
        return ret

    def cache_mem(self, curr_out, prev_mem):
        # cache hidden states into memory.
        if self.reuse_len is not None and self.reuse_len > 0:
            curr_out = curr_out[: self.reuse_len]

        if self.mem_len is None or self.mem_len == 0:
            # If :obj:`use_mems` is active but no `mem_len` is defined, the model behaves like GPT-2 at inference time
            # and returns all of the past and current hidden states.
            cutoff = 0
        else:
            # If :obj:`use_mems` is active and `mem_len` is defined, the model returns the last `mem_len` hidden
            # states. This is the preferred setting for training and long-form generation.
            cutoff = -self.mem_len
        if prev_mem is None:
            # if :obj:`use_mems` is active and `mem_len` is defined, the model
            new_mem = curr_out[cutoff:]
        else:
            new_mem = tf.concat([prev_mem, curr_out], 0)[cutoff:]

        return tf.stop_gradient(new_mem)

    @staticmethod
    def positional_embedding(pos_seq, inv_freq, bsz=None):
        sinusoid_inp = tf.einsum("i,d->id", pos_seq, inv_freq)
        pos_emb = tf.concat([tf.sin(sinusoid_inp), tf.cos(sinusoid_inp)], axis=-1)
        pos_emb = pos_emb[:, None, :]

        if bsz is not None:
            pos_emb = tf.tile(pos_emb, [1, bsz, 1])

        return pos_emb

    def relative_positional_encoding(self, qlen, klen, bsz=None, dtype=None):
        """create relative positional encoding."""
        freq_seq = tf.range(0, self.d_model, 2.0)
        if dtype is not None and dtype != tf.float32:
            freq_seq = tf.cast(freq_seq, dtype=dtype)
        inv_freq = 1 / (10000 ** (freq_seq / self.d_model))

        if self.attn_type == "bi":
            # beg, end = klen - 1, -qlen
            beg, end = klen, -qlen
        elif self.attn_type == "uni":
            # beg, end = klen - 1, -1
            beg, end = klen, -1
        else:
            raise ValueError("Unknown `attn_type` {}.".format(self.attn_type))

        if self.bi_data:
            fwd_pos_seq = tf.range(beg, end, -1.0)
            bwd_pos_seq = tf.range(-beg, -end, 1.0)

            if dtype is not None and dtype != tf.float32:
                fwd_pos_seq = tf.cast(fwd_pos_seq, dtype=dtype)
                bwd_pos_seq = tf.cast(bwd_pos_seq, dtype=dtype)

            if self.clamp_len > 0:
                fwd_pos_seq = tf.clip_by_value(fwd_pos_seq, -self.clamp_len, self.clamp_len)
                bwd_pos_seq = tf.clip_by_value(bwd_pos_seq, -self.clamp_len, self.clamp_len)

            if bsz is not None:
                assert bsz % 2 == 0, f"With bi_data, the batch size {bsz} should be divisible by 2"
                fwd_pos_emb = self.positional_embedding(fwd_pos_seq, inv_freq, bsz // 2)
                bwd_pos_emb = self.positional_embedding(bwd_pos_seq, inv_freq, bsz // 2)
            else:
                fwd_pos_emb = self.positional_embedding(fwd_pos_seq, inv_freq)
                bwd_pos_emb = self.positional_embedding(bwd_pos_seq, inv_freq)

            pos_emb = tf.concat([fwd_pos_emb, bwd_pos_emb], axis=1)
        else:
            fwd_pos_seq = tf.range(beg, end, -1.0)
            if dtype is not None and dtype != tf.float32:
                fwd_pos_seq = tf.cast(fwd_pos_seq, dtype=dtype)
            if self.clamp_len > 0:
                fwd_pos_seq = tf.clip_by_value(fwd_pos_seq, -self.clamp_len, self.clamp_len)
            pos_emb = self.positional_embedding(fwd_pos_seq, inv_freq, bsz)

        return pos_emb

    def call(
        self,
        input_ids=None,
        attention_mask=None,
        mems=None,
        perm_mask=None,
        target_mapping=None,
        token_type_ids=None,
        input_mask=None,
        head_mask=None,
        inputs_embeds=None,
        use_mems=None,
        output_attentions=None,
        output_hidden_states=None,
        return_dict=None,
        training=False,
        **kwargs,
    ):
<<<<<<< HEAD
        if isinstance(inputs, (tuple, list)):
            input_ids = inputs[0]
            attention_mask = inputs[1] if len(inputs) > 1 else attention_mask
            mems = inputs[2] if len(inputs) > 2 else mems
            perm_mask = inputs[3] if len(inputs) > 3 else perm_mask
            target_mapping = inputs[4] if len(inputs) > 4 else target_mapping
            token_type_ids = inputs[5] if len(inputs) > 5 else token_type_ids
            input_mask = inputs[6] if len(inputs) > 6 else input_mask
            head_mask = inputs[7] if len(inputs) > 7 else head_mask
            inputs_embeds = inputs[8] if len(inputs) > 8 else inputs_embeds
            use_mems = inputs[9] if len(inputs) > 9 else use_mems
            output_attentions = inputs[10] if len(inputs) > 10 else output_attentions
            output_hidden_states = inputs[11] if len(inputs) > 11 else output_hidden_states
            return_dict = inputs[12] if len(inputs) > 12 else return_dict
            assert len(inputs) <= 13, "Too many inputs."
        elif isinstance(inputs, (dict, BatchEncoding)):
            input_ids = inputs.get("input_ids")
            attention_mask = inputs.get("attention_mask", attention_mask)
            mems = inputs.get("mems", mems)
            perm_mask = inputs.get("perm_mask", perm_mask)
            target_mapping = inputs.get("target_mapping", target_mapping)
            token_type_ids = inputs.get("token_type_ids", token_type_ids)
            input_mask = inputs.get("input_mask", input_mask)
            head_mask = inputs.get("head_mask", head_mask)
            inputs_embeds = inputs.get("inputs_embeds", inputs_embeds)
            use_mems = inputs.get("use_mems", use_mems)
            output_attentions = inputs.get("output_attentions", output_attentions)
            output_hidden_states = inputs.get("output_hidden_states", output_hidden_states)
            return_dict = inputs.get("return_dict", return_dict)
            assert len(inputs) <= 13, "Too many inputs."
        else:
            input_ids = inputs
=======
        inputs = input_processing(
            func=self.call,
            config=self.config,
            input_ids=input_ids,
            attention_mask=attention_mask,
            mems=mems,
            perm_mask=perm_mask,
            target_mapping=target_mapping,
            token_type_ids=token_type_ids,
            input_mask=input_mask,
            head_mask=head_mask,
            inputs_embeds=inputs_embeds,
            use_mems=use_mems,
            output_attentions=output_attentions,
            output_hidden_states=output_hidden_states,
            return_dict=return_dict,
            training=training,
            kwargs_call=kwargs,
        )
>>>>>>> bfa4ccf7

        if training and inputs["use_mems"] is None:
            inputs["use_mems"] = self.use_mems_train
        else:
            inputs["use_mems"] = self.use_mems_eval

        if training:
            use_mems = use_mems if use_mems is not None else self.use_mems_train
        else:
            use_mems = use_mems if use_mems is not None else self.use_mems_eval

        # the original code for XLNet uses shapes [len, bsz] with the batch dimension at the end
        # but we want a unified interface in the library with the batch size on the first dimension
        # so we move here the first dimension (batch) to the end

        if inputs["input_ids"] is not None and inputs["inputs_embeds"] is not None:
            raise ValueError("You cannot specify both input_ids and inputs_embeds at the same time")
        elif inputs["input_ids"] is not None:
            inputs["input_ids"] = tf.transpose(inputs["input_ids"], perm=(1, 0))
            qlen, bsz = shape_list(inputs["input_ids"])[:2]
        elif inputs["inputs_embeds"] is not None:
            inputs["inputs_embeds"] = tf.transpose(inputs["inputs_embeds"], perm=(1, 0, 2))
            qlen, bsz = shape_list(inputs["inputs_embeds"])[:2]
        else:
            raise ValueError("You have to specify either input_ids or inputs_embeds")

        inputs["token_type_ids"] = (
            tf.transpose(inputs["token_type_ids"], perm=(1, 0)) if inputs["token_type_ids"] is not None else None
        )
        inputs["input_mask"] = (
            tf.transpose(inputs["input_mask"], perm=(1, 0)) if inputs["input_mask"] is not None else None
        )
        inputs["attention_mask"] = (
            tf.transpose(inputs["attention_mask"], perm=(1, 0)) if inputs["attention_mask"] is not None else None
        )
        inputs["perm_mask"] = (
            tf.transpose(inputs["perm_mask"], perm=(1, 2, 0)) if inputs["perm_mask"] is not None else None
        )
        inputs["target_mapping"] = (
            tf.transpose(inputs["target_mapping"], perm=(1, 2, 0)) if inputs["target_mapping"] is not None else None
        )

        mlen = shape_list(inputs["mems"][0])[0] if inputs["mems"] is not None and inputs["mems"][0] is not None else 0
        klen = mlen + qlen

        dtype_float = tf.bfloat16 if self.use_bfloat16 else tf.float32

        # Attention mask
        # causal attention mask
        if self.attn_type == "uni":
            attn_mask = self.create_mask(qlen, mlen)
            attn_mask = attn_mask[:, :, None, None]
        elif self.attn_type == "bi":
            attn_mask = None
        else:
            raise ValueError("Unsupported attention type: {}".format(self.attn_type))

        # data mask: input mask & perm mask
        assert inputs["input_mask"] is None or inputs["attention_mask"] is None, (
            "You can only use one of input_mask (uses 1 for padding) "
            "or attention_mask (uses 0 for padding, added for compatibility with BERT). Please choose one."
        )
        if inputs["input_mask"] is None and inputs["attention_mask"] is not None:
            inputs["input_mask"] = 1.0 - tf.cast(inputs["attention_mask"], dtype=dtype_float)
        if inputs["input_mask"] is not None and inputs["perm_mask"] is not None:
            data_mask = inputs["input_mask"][None] + inputs["perm_mask"]
        elif inputs["input_mask"] is not None and inputs["perm_mask"] is None:
            data_mask = inputs["input_mask"][None]
        elif inputs["input_mask"] is None and inputs["perm_mask"] is not None:
            data_mask = inputs["perm_mask"]
        else:
            data_mask = None

        if data_mask is not None:
            # all mems can be attended to
            if mlen > 0:
                mems_mask = tf.zeros([shape_list(data_mask)[0], mlen, bsz], dtype=dtype_float)
                data_mask = tf.concat([mems_mask, data_mask], axis=1)
            if attn_mask is None:
                attn_mask = data_mask[:, :, :, None]
            else:
                attn_mask += data_mask[:, :, :, None]

        if attn_mask is not None:
            attn_mask = tf.cast(attn_mask > 0, dtype=dtype_float)

        if attn_mask is not None:
            non_tgt_mask = -tf.eye(qlen, dtype=dtype_float)
            if mlen > 0:
                non_tgt_mask = tf.concat([tf.zeros([qlen, mlen], dtype=dtype_float), non_tgt_mask], axis=-1)
            non_tgt_mask = tf.cast((attn_mask + non_tgt_mask[:, :, None, None]) > 0, dtype=dtype_float)
        else:
            non_tgt_mask = None

        # Word embeddings and prepare h & g hidden states
        if inputs["inputs_embeds"] is not None:
            word_emb_k = inputs["inputs_embeds"]
        else:
            word_emb_k = self.word_embedding(inputs["input_ids"])
        output_h = self.dropout(word_emb_k, training=inputs["training"])
        if inputs["target_mapping"] is not None:
            word_emb_q = tf.tile(self.mask_emb, [shape_list(inputs["target_mapping"])[0], bsz, 1])
            # else:  # We removed the inp_q input which was same as target mapping
            #     inp_q_ext = inp_q[:, :, None]
            #     word_emb_q = inp_q_ext * self.mask_emb + (1 - inp_q_ext) * word_emb_k
            output_g = self.dropout(word_emb_q, training=inputs["training"])
        else:
            output_g = None

        # Segment embedding
        if inputs["token_type_ids"] is not None:
            # Convert `token_type_ids` to one-hot `seg_mat`
            if mlen > 0:
                mem_pad = tf.zeros([mlen, bsz], dtype=tf.int32)
                cat_ids = tf.concat([mem_pad, inputs["token_type_ids"]], 0)
            else:
                cat_ids = inputs["token_type_ids"]

            # `1` indicates not in the same segment [qlen x klen x bsz]
            seg_mat = tf.cast(tf.logical_not(tf.equal(inputs["token_type_ids"][:, None], cat_ids[None, :])), tf.int32)
            seg_mat = tf.one_hot(seg_mat, 2, dtype=dtype_float)
        else:
            seg_mat = None

        # Positional encoding
        pos_emb = self.relative_positional_encoding(qlen, klen, bsz=bsz, dtype=dtype_float)
        pos_emb = self.dropout(pos_emb, training=inputs["training"])

        # Prepare head mask if needed
        # 1.0 in head_mask indicate we keep the head
        # attention_probs has shape bsz x n_heads x N x N
        # input head_mask has shape [num_heads] or [num_hidden_layers x num_heads] (a head_mask for each layer)
        # and head_mask is converted to shape [num_hidden_layers x qlen x klen x bsz x n_head]
        if inputs["head_mask"] is not None:
            raise NotImplementedError
        else:
            inputs["head_mask"] = [None] * self.n_layer

        new_mems = ()
        if inputs["mems"] is None:
            inputs["mems"] = [None] * len(self.layer)

        attentions = [] if inputs["output_attentions"] else None
        hidden_states = [] if inputs["output_hidden_states"] else None
        for i, layer_module in enumerate(self.layer):
            # cache new mems
<<<<<<< HEAD
            if use_mems:
                new_mems = new_mems + (self.cache_mem(output_h, mems[i]),)
            if output_hidden_states:
=======
            if inputs["use_mems"]:
                new_mems = new_mems + (self.cache_mem(output_h, inputs["mems"][i]),)
            if inputs["output_hidden_states"]:
>>>>>>> bfa4ccf7
                hidden_states.append((output_h, output_g) if output_g is not None else output_h)

            outputs = layer_module(
                output_h,
                output_g,
                non_tgt_mask,
                attn_mask,
                pos_emb,
                seg_mat,
                inputs["mems"][i],
                inputs["target_mapping"],
                inputs["head_mask"][i],
                inputs["output_attentions"],
                training=inputs["training"],
            )
            output_h, output_g = outputs[:2]
            if inputs["output_attentions"]:
                attentions.append(outputs[2])

        # Add last hidden state
        if inputs["output_hidden_states"]:
            hidden_states.append((output_h, output_g) if output_g is not None else output_h)

        output = self.dropout(output_g if output_g is not None else output_h, training=inputs["training"])

        # Prepare outputs, we transpose back here to shape [bsz, len, hidden_dim] (cf. beginning of forward() method)
        output = tf.transpose(output, perm=(1, 0, 2))

<<<<<<< HEAD
        if not use_mems:
=======
        if not inputs["use_mems"]:
>>>>>>> bfa4ccf7
            new_mems = None
        if inputs["output_hidden_states"]:
            if output_g is not None:
                hidden_states = tuple(tf.transpose(h, perm=(1, 0, 2)) for hs in hidden_states for h in hs)
            else:
                hidden_states = tuple(tf.transpose(hs, perm=(1, 0, 2)) for hs in hidden_states)
        if inputs["output_attentions"]:
            attentions = tuple(tf.transpose(t, perm=(2, 3, 0, 1)) for t in attentions)

        if not inputs["return_dict"]:
            return tuple(v for v in [output, new_mems, hidden_states, attentions] if v is not None)

        return TFXLNetModelOutput(
            last_hidden_state=output, mems=new_mems, hidden_states=hidden_states, attentions=attentions
        )


class TFXLNetPreTrainedModel(TFPreTrainedModel):
    """
    An abstract class to handle weights initialization and a simple interface for downloading and loading pretrained
    models.
    """

    config_class = XLNetConfig
    base_model_prefix = "transformer"


@dataclass
class TFXLNetModelOutput(ModelOutput):
    """
    Output type of :class:`~transformers.TFXLNetModel`.

    Args:
        last_hidden_state (:obj:`tf.Tensor` of shape :obj:`(batch_size, num_predict, hidden_size)`):
            Sequence of hidden-states at the last layer of the model.

            ``num_predict`` corresponds to ``target_mapping.shape[1]``. If ``target_mapping`` is ``None``, then
            ``num_predict`` corresponds to ``sequence_length``.
        mems (:obj:`List[tf.Tensor]` of length :obj:`config.n_layers`):
            Contains pre-computed hidden-states. Can be used (see :obj:`mems` input) to speed up sequential decoding.
            The token ids which have their past given to this model should not be passed as :obj:`input_ids` as they
            have already been computed.
        hidden_states (:obj:`tuple(tf.Tensor)`, `optional`, returned when ``output_hidden_states=True`` is passed or when ``config.output_hidden_states=True``):
            Tuple of :obj:`tf.Tensor` (one for the output of the embeddings + one for the output of each layer) of
            shape :obj:`(batch_size, sequence_length, hidden_size)`.

            Hidden-states of the model at the output of each layer plus the initial embedding outputs.
        attentions (:obj:`tuple(tf.Tensor)`, `optional`, returned when ``output_attentions=True`` is passed or when ``config.output_attentions=True``):
            Tuple of :obj:`tf.Tensor` (one for each layer) of shape :obj:`(batch_size, num_heads, sequence_length,
            sequence_length)`.

            Attentions weights after the attention softmax, used to compute the weighted average in the self-attention
            heads.
    """

    last_hidden_state: tf.Tensor = None
    mems: Optional[List[tf.Tensor]] = None
    hidden_states: Optional[Tuple[tf.Tensor]] = None
    attentions: Optional[Tuple[tf.Tensor]] = None


@dataclass
class TFXLNetLMHeadModelOutput(ModelOutput):
    """
    Output type of :class:`~transformers.TFXLNetLMHeadModel`.

    Args:
        loss (:obj:`tf.Tensor` of shape `(1,)`, `optional`, returned when ``labels`` is provided)
            Language modeling loss (for next-token prediction).
        logits (:obj:`tf.Tensor` of shape :obj:`(batch_size, num_predict, config.vocab_size)`):
            Prediction scores of the language modeling head (scores for each vocabulary token before SoftMax).

            ``num_predict`` corresponds to ``target_mapping.shape[1]``. If ``target_mapping`` is ``None``, then
            ``num_predict`` corresponds to ``sequence_length``.
        mems (:obj:`List[tf.Tensor]` of length :obj:`config.n_layers`):
            Contains pre-computed hidden-states. Can be used (see :obj:`mems` input) to speed up sequential decoding.
            The token ids which have their past given to this model should not be passed as :obj:`input_ids` as they
            have already been computed.
        hidden_states (:obj:`tuple(tf.Tensor)`, `optional`, returned when ``output_hidden_states=True`` is passed or when ``config.output_hidden_states=True``):
            Tuple of :obj:`tf.Tensor` (one for the output of the embeddings + one for the output of each layer) of
            shape :obj:`(batch_size, sequence_length, hidden_size)`.

            Hidden-states of the model at the output of each layer plus the initial embedding outputs.
        attentions (:obj:`tuple(tf.Tensor)`, `optional`, returned when ``output_attentions=True`` is passed or when ``config.output_attentions=True``):
            Tuple of :obj:`tf.Tensor` (one for each layer) of shape :obj:`(batch_size, num_heads, sequence_length,
            sequence_length)`.

            Attentions weights after the attention softmax, used to compute the weighted average in the self-attention
            heads.
    """

    loss: Optional[tf.Tensor] = None
    logits: tf.Tensor = None
    mems: Optional[List[tf.Tensor]] = None
    hidden_states: Optional[Tuple[tf.Tensor]] = None
    attentions: Optional[Tuple[tf.Tensor]] = None


@dataclass
class TFXLNetForSequenceClassificationOutput(ModelOutput):
    """
    Output type of :class:`~transformers.TFXLNetForSequenceClassification`.

    Args:
        loss (:obj:`tf.Tensor` of shape :obj:`(1,)`, `optional`, returned when :obj:`label` is provided):
            Classification (or regression if config.num_labels==1) loss.
        logits (:obj:`tf.Tensor` of shape :obj:`(batch_size, config.num_labels)`):
            Classification (or regression if config.num_labels==1) scores (before SoftMax).
        mems (:obj:`List[tf.Tensor]` of length :obj:`config.n_layers`):
            Contains pre-computed hidden-states. Can be used (see :obj:`mems` input) to speed up sequential decoding.
            The token ids which have their past given to this model should not be passed as :obj:`input_ids` as they
            have already been computed.
        hidden_states (:obj:`tuple(tf.Tensor)`, `optional`, returned when ``output_hidden_states=True`` is passed or when ``config.output_hidden_states=True``):
            Tuple of :obj:`tf.Tensor` (one for the output of the embeddings + one for the output of each layer) of
            shape :obj:`(batch_size, sequence_length, hidden_size)`.

            Hidden-states of the model at the output of each layer plus the initial embedding outputs.
        attentions (:obj:`tuple(tf.Tensor)`, `optional`, returned when ``output_attentions=True`` is passed or when ``config.output_attentions=True``):
            Tuple of :obj:`tf.Tensor` (one for each layer) of shape :obj:`(batch_size, num_heads, sequence_length,
            sequence_length)`.

            Attentions weights after the attention softmax, used to compute the weighted average in the self-attention
            heads.
    """

    loss: Optional[tf.Tensor] = None
    logits: tf.Tensor = None
    mems: Optional[List[tf.Tensor]] = None
    hidden_states: Optional[Tuple[tf.Tensor]] = None
    attentions: Optional[Tuple[tf.Tensor]] = None


@dataclass
class TFXLNetForTokenClassificationOutput(ModelOutput):
    """
    Output type of :class:`~transformers.TFXLNetForTokenClassificationOutput`.

    Args:
        loss (:obj:`tf.Tensor` of shape :obj:`(1,)`, `optional`, returned when ``labels`` is provided) :
            Classification loss.
        logits (:obj:`tf.Tensor` of shape :obj:`(batch_size, sequence_length, config.num_labels)`):
            Classification scores (before SoftMax).
        mems (:obj:`List[tf.Tensor]` of length :obj:`config.n_layers`):
            Contains pre-computed hidden-states. Can be used (see :obj:`mems` input) to speed up sequential decoding.
            The token ids which have their past given to this model should not be passed as :obj:`input_ids` as they
            have already been computed.
        hidden_states (:obj:`tuple(tf.Tensor)`, `optional`, returned when ``output_hidden_states=True`` is passed or when ``config.output_hidden_states=True``):
            Tuple of :obj:`tf.Tensor` (one for the output of the embeddings + one for the output of each layer) of
            shape :obj:`(batch_size, sequence_length, hidden_size)`.

            Hidden-states of the model at the output of each layer plus the initial embedding outputs.
        attentions (:obj:`tuple(tf.Tensor)`, `optional`, returned when ``output_attentions=True`` is passed or when ``config.output_attentions=True``):
            Tuple of :obj:`tf.Tensor` (one for each layer) of shape :obj:`(batch_size, num_heads, sequence_length,
            sequence_length)`.

            Attentions weights after the attention softmax, used to compute the weighted average in the self-attention
            heads.
    """

    loss: Optional[tf.Tensor] = None
    logits: tf.Tensor = None
    mems: Optional[List[tf.Tensor]] = None
    hidden_states: Optional[Tuple[tf.Tensor]] = None
    attentions: Optional[Tuple[tf.Tensor]] = None


@dataclass
class TFXLNetForMultipleChoiceOutput(ModelOutput):
    """
    Output type of :class:`~transformers.TFXLNetForMultipleChoice`.

    Args:
        loss (:obj:`tf.Tensor` of shape `(1,)`, `optional`, returned when :obj:`labels` is provided):
            Classification loss.
        logits (:obj:`tf.Tensor` of shape :obj:`(batch_size, num_choices)`):
            `num_choices` is the second dimension of the input tensors. (see `input_ids` above).

            Classification scores (before SoftMax).
        mems (:obj:`List[tf.Tensor]` of length :obj:`config.n_layers`):
            Contains pre-computed hidden-states. Can be used (see :obj:`mems` input) to speed up sequential decoding.
            The token ids which have their past given to this model should not be passed as :obj:`input_ids` as they
            have already been computed.
        hidden_states (:obj:`tuple(tf.Tensor)`, `optional`, returned when ``output_hidden_states=True`` is passed or when ``config.output_hidden_states=True``):
            Tuple of :obj:`tf.Tensor` (one for the output of the embeddings + one for the output of each layer) of
            shape :obj:`(batch_size, sequence_length, hidden_size)`.

            Hidden-states of the model at the output of each layer plus the initial embedding outputs.
        attentions (:obj:`tuple(tf.Tensor)`, `optional`, returned when ``output_attentions=True`` is passed or when ``config.output_attentions=True``):
            Tuple of :obj:`tf.Tensor` (one for each layer) of shape :obj:`(batch_size, num_heads, sequence_length,
            sequence_length)`.

            Attentions weights after the attention softmax, used to compute the weighted average in the self-attention
            heads.
    """

    loss: Optional[tf.Tensor] = None
    logits: tf.Tensor = None
    mems: Optional[List[tf.Tensor]] = None
    hidden_states: Optional[Tuple[tf.Tensor]] = None
    attentions: Optional[Tuple[tf.Tensor]] = None


@dataclass
class TFXLNetForQuestionAnsweringSimpleOutput(ModelOutput):
    """
    Output type of :class:`~transformers.TFXLNetForQuestionAnsweringSimple`.

    Args:
        loss (:obj:`tf.Tensor` of shape :obj:`(1,)`, `optional`, returned when :obj:`labels` is provided):
            Total span extraction loss is the sum of a Cross-Entropy for the start and end positions.
        start_logits (:obj:`tf.Tensor` of shape :obj:`(batch_size, sequence_length,)`):
            Span-start scores (before SoftMax).
        end_logits (:obj:`tf.Tensor` of shape :obj:`(batch_size, sequence_length,)`):
            Span-end scores (before SoftMax).
        mems (:obj:`List[tf.Tensor]` of length :obj:`config.n_layers`):
            Contains pre-computed hidden-states. Can be used (see :obj:`mems` input) to speed up sequential decoding.
            The token ids which have their past given to this model should not be passed as :obj:`input_ids` as they
            have already been computed.
        hidden_states (:obj:`tuple(tf.Tensor)`, `optional`, returned when ``output_hidden_states=True`` is passed or when ``config.output_hidden_states=True``):
            Tuple of :obj:`tf.Tensor` (one for the output of the embeddings + one for the output of each layer) of
            shape :obj:`(batch_size, sequence_length, hidden_size)`.

            Hidden-states of the model at the output of each layer plus the initial embedding outputs.
        attentions (:obj:`tuple(tf.Tensor)`, `optional`, returned when ``output_attentions=True`` is passed or when ``config.output_attentions=True``):
            Tuple of :obj:`tf.Tensor` (one for each layer) of shape :obj:`(batch_size, num_heads, sequence_length,
            sequence_length)`.

            Attentions weights after the attention softmax, used to compute the weighted average in the self-attention
            heads.
    """

    loss: Optional[tf.Tensor] = None
    start_logits: tf.Tensor = None
    end_logits: tf.Tensor = None
    mems: Optional[List[tf.Tensor]] = None
    hidden_states: Optional[Tuple[tf.Tensor]] = None
    attentions: Optional[Tuple[tf.Tensor]] = None


XLNET_START_DOCSTRING = r"""

    This model inherits from :class:`~transformers.TFPreTrainedModel`. Check the superclass documentation for the
    generic methods the library implements for all its model (such as downloading or saving, resizing the input
    embeddings, pruning heads etc.)

    This model is also a `tf.keras.Model <https://www.tensorflow.org/api_docs/python/tf/keras/Model>`__ subclass. Use
    it as a regular TF 2.0 Keras Model and refer to the TF 2.0 documentation for all matter related to general usage
    and behavior.

    .. note::

        TF 2.0 models accepts two formats as inputs:

        - having all inputs as keyword arguments (like PyTorch models), or
        - having all inputs as a list, tuple or dict in the first positional arguments.

        This second option is useful when using :meth:`tf.keras.Model.fit` method which currently requires having all
        the tensors in the first argument of the model call function: :obj:`model(inputs)`.

        If you choose this second option, there are three possibilities you can use to gather all the input Tensors in
        the first positional argument :

        - a single Tensor with :obj:`input_ids` only and nothing else: :obj:`model(inputs_ids)`
        - a list of varying length with one or several input Tensors IN THE ORDER given in the docstring:
          :obj:`model([input_ids, attention_mask])` or :obj:`model([input_ids, attention_mask, token_type_ids])`
        - a dictionary with one or several input Tensors associated to the input names given in the docstring:
          :obj:`model({"input_ids": input_ids, "token_type_ids": token_type_ids})`

    Parameters:
        config (:class:`~transformers.XLNetConfig`): Model configuration class with all the parameters of the model.
            Initializing with a config file does not load the weights associated with the model, only the
            configuration. Check out the :meth:`~transformers.PreTrainedModel.from_pretrained` method to load the model
            weights.
"""

XLNET_INPUTS_DOCSTRING = r"""
    Args:
        input_ids (:obj:`Numpy array` or :obj:`tf.Tensor` of shape :obj:`({0})`):
            Indices of input sequence tokens in the vocabulary.

            Indices can be obtained using :class:`~transformers.BertTokenizer`. See
            :func:`transformers.PreTrainedTokenizer.__call__` and :func:`transformers.PreTrainedTokenizer.encode` for
            details.

            `What are input IDs? <../glossary.html#input-ids>`__
        attention_mask (:obj:`Numpy array` or :obj:`tf.Tensor` of shape :obj:`({0})`, `optional`):
            Mask to avoid performing attention on padding token indices. Mask values selected in ``[0, 1]``:

            - 1 for tokens that are **not masked**,
            - 0 for tokens that are **masked**.

            `What are attention masks? <../glossary.html#attention-mask>`__
        mems (:obj:`List[torch.FloatTensor]` of length :obj:`config.n_layers`):
            Contains pre-computed hidden-states (see :obj:`mems` output below) . Can be used to speed up sequential
            decoding. The token ids which have their past given to this model should not be passed as :obj:`input_ids`
            as they have already been computed.

            :obj::obj:`use_mems` has to be set to :obj:`True` to make use of :obj:`mems`.
        perm_mask (:obj:`tf.Tensor` or :obj:`Numpy array` of shape :obj:`(batch_size, sequence_length, sequence_length)`, `optional`):
            Mask to indicate the attention pattern for each input token with values selected in ``[0, 1]``:

            - if ``perm_mask[k, i, j] = 0``, i attend to j in batch k;
            - if ``perm_mask[k, i, j] = 1``, i does not attend to j in batch k.

            If not set, each token attends to all the others (full bidirectional attention). Only used during
            pretraining (to define factorization order) or for sequential decoding (generation).
        target_mapping (:obj:`tf.Tensor` or :obj:`Numpy array` of shape :obj:`(batch_size, num_predict, sequence_length)`, `optional`):
            Mask to indicate the output tokens to use. If ``target_mapping[k, i, j] = 1``, the i-th predict in batch k
            is on the j-th token.
        token_type_ids (:obj:`Numpy array` or :obj:`tf.Tensor` of shape :obj:`({0})`, `optional`):
            Segment token indices to indicate first and second portions of the inputs. Indices are selected in ``[0,
            1]``:

            - 0 corresponds to a `sentence A` token,
            - 1 corresponds to a `sentence B` token.

            `What are token type IDs? <../glossary.html#token-type-ids>`__
        input_mask (:obj:`tf.Tensor` or :obj:`Numpy array` of shape :obj:`({0})`, `optional`):
            Mask to avoid performing attention on padding token indices. Negative of :obj:`attention_mask`, i.e. with 0
            for real tokens and 1 for padding which is kept for compatibility with the original code base.

            Mask values selected in ``[0, 1]``:

            - 1 for tokens that are **masked**,
            - 0 for tokens that are **not maked**.

            You can only uses one of :obj:`input_mask` and :obj:`attention_mask`.
        head_mask (:obj:`Numpy array` or :obj:`tf.Tensor` of shape :obj:`(num_heads,)` or :obj:`(num_layers, num_heads)`, `optional`):
            Mask to nullify selected heads of the self-attention modules. Mask values selected in ``[0, 1]``:

            - 1 indicates the head is **not masked**,
            - 0 indicates the head is **masked**.

        inputs_embeds (:obj:`tf.Tensor` of shape :obj:`({0}, hidden_size)`, `optional`):
            Optionally, instead of passing :obj:`input_ids` you can choose to directly pass an embedded representation.
            This is useful if you want more control over how to convert :obj:`input_ids` indices into associated
            vectors than the model's internal embedding lookup matrix.
        output_attentions (:obj:`bool`, `optional`):
            Whether or not to return the attentions tensors of all attention layers. See ``attentions`` under returned
            tensors for more detail.
        output_hidden_states (:obj:`bool`, `optional`):
            Whether or not to return the hidden states of all layers. See ``hidden_states`` under returned tensors for
            more detail.
        return_dict (:obj:`bool`, `optional`):
            Whether or not to return a :class:`~transformers.file_utils.ModelOutput` instead of a plain tuple.
        training (:obj:`bool`, `optional`, defaults to :obj:`False`):
            Whether or not to use the model in training mode (some modules like dropout modules have different
            behaviors between training and evaluation).
"""


@add_start_docstrings(
    "The bare XLNet Model transformer outputting raw hidden-states without any specific head on top.",
    XLNET_START_DOCSTRING,
)
class TFXLNetModel(TFXLNetPreTrainedModel):
    def __init__(self, config, *inputs, **kwargs):
        super().__init__(config, *inputs, **kwargs)
        self.transformer = TFXLNetMainLayer(config, name="transformer")

    @add_start_docstrings_to_model_forward(XLNET_INPUTS_DOCSTRING.format("batch_size, sequence_length"))
    @add_code_sample_docstrings(
        tokenizer_class=_TOKENIZER_FOR_DOC,
        checkpoint="xlnet-base-cased",
        output_type=TFXLNetModelOutput,
        config_class=_CONFIG_FOR_DOC,
    )
    def call(
        self,
        input_ids=None,
        attention_mask=None,
        mems=None,
        perm_mask=None,
        target_mapping=None,
        token_type_ids=None,
        input_mask=None,
        head_mask=None,
        inputs_embeds=None,
        use_mems=None,
        output_attentions=None,
        output_hidden_states=None,
        return_dict=None,
        training=False,
        **kwargs,
    ):
        inputs = input_processing(
            func=self.call,
            config=self.config,
            input_ids=input_ids,
            attention_mask=attention_mask,
            mems=mems,
            perm_mask=perm_mask,
            target_mapping=target_mapping,
            token_type_ids=token_type_ids,
            input_mask=input_mask,
            head_mask=head_mask,
            inputs_embeds=inputs_embeds,
            use_mems=use_mems,
            output_attentions=output_attentions,
            output_hidden_states=output_hidden_states,
            return_dict=return_dict,
            training=training,
            kwargs_call=kwargs,
        )
        outputs = self.transformer(
            input_ids=inputs["input_ids"],
            attention_mask=inputs["attention_mask"],
            mems=inputs["mems"],
            perm_mask=inputs["perm_mask"],
            target_mapping=inputs["target_mapping"],
            token_type_ids=inputs["token_type_ids"],
            input_mask=inputs["input_mask"],
            head_mask=inputs["head_mask"],
            inputs_embeds=inputs["inputs_embeds"],
            use_mems=inputs["use_mems"],
            output_attentions=inputs["output_attentions"],
            output_hidden_states=inputs["output_hidden_states"],
            return_dict=inputs["return_dict"],
            training=inputs["training"],
        )

        return outputs


@add_start_docstrings(
    """
    XLNet Model with a language modeling head on top (linear layer with weights tied to the input embeddings).
    """,
    XLNET_START_DOCSTRING,
)
class TFXLNetLMHeadModel(TFXLNetPreTrainedModel, TFCausalLanguageModelingLoss):
    def __init__(self, config, *inputs, **kwargs):
        super().__init__(config, *inputs, **kwargs)
        self.transformer = TFXLNetMainLayer(config, name="transformer")
        self.lm_loss = TFXLNetLMHead(config, self.transformer.word_embedding, name="lm_loss")

    def get_output_embeddings(self):
        return self.lm_loss.input_embeddings

<<<<<<< HEAD
=======
    def get_output_layer_with_bias(self):
        return self.lm_loss

    def get_prefix_bias_name(self):
        return self.name + "/" + self.lm_loss.name

>>>>>>> bfa4ccf7
    def prepare_inputs_for_generation(self, inputs, past, use_mems=None, **kwargs):
        # Add dummy token at the end (no attention on this one)

        # At every pass, the attention values for the new token and the two last generated tokens
        # are computed, the rest is reloaded from the `past` cache. A purely auto-regressive model would have
        # offset = 1; offset = 2 seems to have slightly better computation.
        offset = 2

        effective_batch_size = inputs.shape[0]
        dummy_token = tf.zeros((effective_batch_size, 1), dtype=tf.int32)

        if past:
            inputs = tf.concat([inputs[:, -offset:], dummy_token], axis=1)
        else:
            inputs = tf.concat([inputs, dummy_token], axis=1)

        # Build permutation mask so that previous tokens don't see last token
        sequence_length = inputs.shape[1]
        perm_mask = tf.zeros((effective_batch_size, sequence_length, sequence_length - 1), dtype=tf.float32)
        perm_mask_seq_end = tf.ones((effective_batch_size, sequence_length, 1), dtype=tf.float32)
        perm_mask = tf.concat([perm_mask, perm_mask_seq_end], axis=-1)

        # We'll only predict the last token
        target_mapping = tf.zeros((effective_batch_size, 1, sequence_length - 1), dtype=tf.float32)
        target_mapping_seq_end = tf.ones((effective_batch_size, 1, 1), dtype=tf.float32)
        target_mapping = tf.concat([target_mapping, target_mapping_seq_end], axis=-1)

        inputs = {
            "input_ids": inputs,
            "perm_mask": perm_mask,
            "target_mapping": target_mapping,
            "use_mems": kwargs.get("use_mems"),
        }

        # if past is defined in model kwargs then use it for faster decoding
        if past:
            inputs["mems"] = tuple(layer_past[:-offset, :, :] for layer_past in past)

        return inputs

    @add_start_docstrings_to_model_forward(XLNET_INPUTS_DOCSTRING.format("batch_size, sequence_length"))
    @replace_return_docstrings(output_type=TFXLNetLMHeadModelOutput, config_class=_CONFIG_FOR_DOC)
    def call(
        self,
        input_ids=None,
        attention_mask=None,
        mems=None,
        perm_mask=None,
        target_mapping=None,
        token_type_ids=None,
        input_mask=None,
        head_mask=None,
        inputs_embeds=None,
        use_mems=None,
        output_attentions=None,
        output_hidden_states=None,
        return_dict=None,
        labels=None,
        training=False,
        **kwargs,
    ):
        r"""
        labels (:obj:`tf.Tensor` of shape :obj:`(batch_size, sequence_length)`, `optional`):
            Labels for computing the cross entropy classification loss. Indices should be in ``[0, ...,
            config.vocab_size - 1]``.

        Return:

        Examples::

            >>> import tensorflow as tf
            >>> import numpy as np
            >>> from transformers import XLNetTokenizer, TFXLNetLMHeadModel

            >>> tokenizer = XLNetTokenizer.from_pretrained('xlnet-large-cased')
            >>> model = TFXLNetLMHeadModel.from_pretrained('xlnet-large-cased')

            >>> # We show how to setup inputs to predict a next token using a bi-directional context.
            >>> input_ids = tf.constant(tokenizer.encode("Hello, my dog is very <mask>", add_special_tokens=True))[None, :]  # We will predict the masked token

            >>> perm_mask = np.zeros((1, input_ids.shape[1], input_ids.shape[1]))
            >>> perm_mask[:, :, -1] = 1.0  # Previous tokens don't see last token

            >>> target_mapping = np.zeros((1, 1, input_ids.shape[1]))  # Shape [1, 1, seq_length] => let's predict one token
            >>> target_mapping[0, 0, -1] = 1.0  # Our first (and only) prediction will be the last token of the sequence (the masked token)

            >>> outputs = model(input_ids, perm_mask=tf.constant(perm_mask, dtype=tf.float32), target_mapping=tf.constant(target_mapping, dtype=tf.float32))

            >>> next_token_logits = outputs[0]  # Output has shape [target_mapping.size(0), target_mapping.size(1), config.vocab_size]

        """
        inputs = input_processing(
            func=self.call,
            config=self.config,
            input_ids=input_ids,
            attention_mask=attention_mask,
            mems=mems,
            perm_mask=perm_mask,
            target_mapping=target_mapping,
            token_type_ids=token_type_ids,
            input_mask=input_mask,
            head_mask=head_mask,
            inputs_embeds=inputs_embeds,
            use_mems=use_mems,
            output_attentions=output_attentions,
            output_hidden_states=output_hidden_states,
            return_dict=return_dict,
            labels=labels,
            training=training,
            kwargs_call=kwargs,
        )
        transformer_outputs = self.transformer(
            input_ids=inputs["input_ids"],
            attention_mask=inputs["attention_mask"],
            mems=inputs["mems"],
            perm_mask=inputs["perm_mask"],
            target_mapping=inputs["target_mapping"],
            token_type_ids=inputs["token_type_ids"],
            input_mask=inputs["input_mask"],
            head_mask=inputs["head_mask"],
            inputs_embeds=inputs["inputs_embeds"],
            use_mems=inputs["use_mems"],
            output_attentions=inputs["output_attentions"],
            output_hidden_states=inputs["output_hidden_states"],
            return_dict=inputs["return_dict"],
            training=inputs["training"],
        )
        hidden_state = transformer_outputs[0]
        logits = self.lm_loss(hidden_state, training=inputs["training"])

        loss = None
        if inputs["labels"] is not None:
            # shift labels to the left and cut last logit token
            logits = logits[:, :-1]
            labels = inputs["labels"][:, 1:]
            loss = self.compute_loss(labels, logits)

        if not inputs["return_dict"]:
            output = (logits,) + transformer_outputs[1:]
            return ((loss,) + output) if loss is not None else output

        return TFXLNetLMHeadModelOutput(
            loss=loss,
            logits=logits,
            mems=transformer_outputs.mems,
            hidden_states=transformer_outputs.hidden_states,
            attentions=transformer_outputs.attentions,
        )


@add_start_docstrings(
    """
    XLNet Model with a sequence classification/regression head on top (a linear layer on top of the pooled output) e.g.
    for GLUE tasks.
    """,
    XLNET_START_DOCSTRING,
)
class TFXLNetForSequenceClassification(TFXLNetPreTrainedModel, TFSequenceClassificationLoss):
    def __init__(self, config, *inputs, **kwargs):
        super().__init__(config, *inputs, **kwargs)
        self.num_labels = config.num_labels

        self.transformer = TFXLNetMainLayer(config, name="transformer")
        self.sequence_summary = TFSequenceSummary(
            config, initializer_range=config.initializer_range, name="sequence_summary"
        )
        self.logits_proj = tf.keras.layers.Dense(
            config.num_labels, kernel_initializer=get_initializer(config.initializer_range), name="logits_proj"
        )

    @add_start_docstrings_to_model_forward(XLNET_INPUTS_DOCSTRING.format("batch_size, sequence_length"))
    @add_code_sample_docstrings(
        tokenizer_class=_TOKENIZER_FOR_DOC,
        checkpoint="xlnet-base-cased",
        output_type=TFXLNetForSequenceClassificationOutput,
        config_class=_CONFIG_FOR_DOC,
    )
    def call(
        self,
        input_ids=None,
        attention_mask=None,
        mems=None,
        perm_mask=None,
        target_mapping=None,
        token_type_ids=None,
        input_mask=None,
        head_mask=None,
        inputs_embeds=None,
        use_mems=None,
        output_attentions=None,
        output_hidden_states=None,
        return_dict=None,
        labels=None,
        training=False,
        **kwargs,
    ):
        r"""
        labels (:obj:`tf.Tensor` of shape :obj:`(batch_size,)`, `optional`):
            Labels for computing the sequence classification/regression loss. Indices should be in ``[0, ...,
            config.num_labels - 1]``. If ``config.num_labels == 1`` a regression loss is computed (Mean-Square loss),
            If ``config.num_labels > 1`` a classification loss is computed (Cross-Entropy).
        """
        inputs = input_processing(
            func=self.call,
            config=self.config,
            input_ids=input_ids,
            attention_mask=attention_mask,
            mems=mems,
            perm_mask=perm_mask,
            target_mapping=target_mapping,
            token_type_ids=token_type_ids,
            input_mask=input_mask,
            head_mask=head_mask,
            inputs_embeds=inputs_embeds,
            use_mems=use_mems,
            output_attentions=output_attentions,
            output_hidden_states=output_hidden_states,
            return_dict=return_dict,
            labels=labels,
            training=training,
            kwargs_call=kwargs,
        )
        transformer_outputs = self.transformer(
            input_ids=inputs["input_ids"],
            attention_mask=inputs["attention_mask"],
            mems=inputs["mems"],
            perm_mask=inputs["perm_mask"],
            target_mapping=inputs["target_mapping"],
            token_type_ids=inputs["token_type_ids"],
            input_mask=inputs["input_mask"],
            head_mask=inputs["head_mask"],
            inputs_embeds=inputs["inputs_embeds"],
            use_mems=inputs["use_mems"],
            output_attentions=inputs["output_attentions"],
            output_hidden_states=inputs["output_hidden_states"],
            return_dict=return_dict,
            training=inputs["training"],
        )
        output = transformer_outputs[0]

        output = self.sequence_summary(output)
        logits = self.logits_proj(output)

        loss = None if inputs["labels"] is None else self.compute_loss(inputs["labels"], logits)

        if not inputs["return_dict"]:
            output = (logits,) + transformer_outputs[1:]
            return ((loss,) + output) if loss is not None else output

        return TFXLNetForSequenceClassificationOutput(
            loss=loss,
            logits=logits,
            mems=transformer_outputs.mems,
            hidden_states=transformer_outputs.hidden_states,
            attentions=transformer_outputs.attentions,
        )


@add_start_docstrings(
    """
    XLNET Model with a multiple choice classification head on top (a linear layer on top of the pooled output and a
    softmax) e.g. for RocStories/SWAG tasks.
    """,
    XLNET_START_DOCSTRING,
)
class TFXLNetForMultipleChoice(TFXLNetPreTrainedModel, TFMultipleChoiceLoss):
    def __init__(self, config, *inputs, **kwargs):
        super().__init__(config, *inputs, **kwargs)

        self.transformer = TFXLNetMainLayer(config, name="transformer")
        self.sequence_summary = TFSequenceSummary(
            config, initializer_range=config.initializer_range, name="sequence_summary"
        )
        self.logits_proj = tf.keras.layers.Dense(
            1, kernel_initializer=get_initializer(config.initializer_range), name="logits_proj"
        )

    @property
    def dummy_inputs(self):
        """
        Dummy inputs to build the network.

        Returns:
            tf.Tensor with dummy inputs
        """
        return {"input_ids": tf.constant(MULTIPLE_CHOICE_DUMMY_INPUTS)}

    @add_start_docstrings_to_model_forward(XLNET_INPUTS_DOCSTRING.format("batch_size, num_choices, sequence_length"))
    @add_code_sample_docstrings(
        tokenizer_class=_TOKENIZER_FOR_DOC,
        checkpoint="xlnet-base-cased",
        output_type=TFXLNetForMultipleChoiceOutput,
        config_class=_CONFIG_FOR_DOC,
    )
    def call(
        self,
        input_ids=None,
        token_type_ids=None,
        input_mask=None,
        attention_mask=None,
        mems=None,
        perm_mask=None,
        target_mapping=None,
        head_mask=None,
        inputs_embeds=None,
        use_mems=None,
        output_attentions=None,
        output_hidden_states=None,
        return_dict=None,
        labels=None,
        training=False,
        **kwargs,
    ):
        r"""
        labels (:obj:`tf.Tensor` of shape :obj:`(batch_size,)`, `optional`):
            Labels for computing the multiple choice classification loss. Indices should be in ``[0, ...,
            num_choices]`` where :obj:`num_choices` is the size of the second dimension of the input tensors. (See
            :obj:`input_ids` above)
        """
<<<<<<< HEAD
        if isinstance(inputs, (tuple, list)):
            input_ids = inputs[0]
            attention_mask = inputs[1] if len(inputs) > 1 else attention_mask
            mems = inputs[2] if len(inputs) > 2 else mems
            perm_mask = inputs[3] if len(inputs) > 3 else perm_mask
            target_mapping = inputs[4] if len(inputs) > 4 else target_mapping
            token_type_ids = inputs[5] if len(inputs) > 5 else token_type_ids
            input_mask = inputs[6] if len(inputs) > 6 else input_mask
            head_mask = inputs[7] if len(inputs) > 7 else head_mask
            inputs_embeds = inputs[8] if len(inputs) > 8 else inputs_embeds
            use_mems = inputs[9] if len(inputs) > 9 else use_mems
            output_attentions = inputs[10] if len(inputs) > 10 else output_attentions
            output_hidden_states = inputs[11] if len(inputs) > 11 else output_hidden_states
            return_dict = inputs[12] if len(inputs) > 12 else return_dict
            labels = inputs[13] if len(inputs) > 13 else labels
            assert len(inputs) <= 14, "Too many inputs."
        elif isinstance(inputs, (dict, BatchEncoding)):
            input_ids = inputs.get("input_ids")
            attention_mask = inputs.get("attention_mask", attention_mask)
            mems = inputs.get("mems", mems)
            perm_mask = inputs.get("perm_mask", perm_mask)
            target_mapping = inputs.get("target_mapping", target_mapping)
            token_type_ids = inputs.get("token_type_ids", token_type_ids)
            input_mask = inputs.get("input_mask", input_mask)
            head_mask = inputs.get("head_mask", head_mask)
            inputs_embeds = inputs.get("inputs_embeds", inputs_embeds)
            use_mems = inputs.get("use_mems", use_mems)
            output_attentions = inputs.get("output_attentions", output_attentions)
            output_hidden_states = inputs.get("output_hidden_states", output_hidden_states)
            return_dict = inputs.get("return_dict", return_dict)
            labels = inputs.get("labels", labels)
            assert len(inputs) <= 14, "Too many inputs."
        else:
            input_ids = inputs
        return_dict = return_dict if return_dict is not None else self.transformer.return_dict
=======
>>>>>>> bfa4ccf7

        inputs = input_processing(
            func=self.call,
            config=self.config,
            input_ids=input_ids,
            attention_mask=attention_mask,
            mems=mems,
            perm_mask=perm_mask,
            target_mapping=target_mapping,
            token_type_ids=token_type_ids,
            input_mask=input_mask,
            head_mask=head_mask,
            inputs_embeds=inputs_embeds,
            use_mems=use_mems,
            output_attentions=output_attentions,
            output_hidden_states=output_hidden_states,
            return_dict=return_dict,
            labels=labels,
            training=training,
            kwargs_call=kwargs,
        )

        if inputs["input_ids"] is not None:
            num_choices = shape_list(inputs["input_ids"])[1]
            seq_length = shape_list(inputs["input_ids"])[2]
        else:
            num_choices = shape_list(inputs["inputs_embeds"])[1]
            seq_length = shape_list(inputs["inputs_embeds"])[2]

        flat_input_ids = tf.reshape(inputs["input_ids"], (-1, seq_length)) if inputs["input_ids"] is not None else None
        flat_attention_mask = (
            tf.reshape(inputs["attention_mask"], (-1, seq_length)) if inputs["attention_mask"] is not None else None
        )
        flat_token_type_ids = (
            tf.reshape(inputs["token_type_ids"], (-1, seq_length)) if inputs["token_type_ids"] is not None else None
        )
        flat_input_mask = (
            tf.reshape(inputs["input_mask"], (-1, seq_length)) if inputs["input_mask"] is not None else None
        )
        flat_inputs_embeds = (
            tf.reshape(inputs["inputs_embeds"], (-1, seq_length, shape_list(inputs["inputs_embeds"])[3]))
            if inputs["inputs_embeds"] is not None
            else None
        )
        transformer_outputs = self.transformer(
            flat_input_ids,
            flat_attention_mask,
            inputs["mems"],
            inputs["perm_mask"],
            inputs["target_mapping"],
            flat_token_type_ids,
            flat_input_mask,
            inputs["head_mask"],
            flat_inputs_embeds,
<<<<<<< HEAD
            use_mems,
            output_attentions,
            output_hidden_states,
            return_dict=return_dict,
            training=training,
=======
            inputs["use_mems"],
            inputs["output_attentions"],
            inputs["output_hidden_states"],
            return_dict=inputs["return_dict"],
            training=inputs["training"],
>>>>>>> bfa4ccf7
        )
        output = transformer_outputs[0]
        logits = self.sequence_summary(output)
        logits = self.logits_proj(logits)
        reshaped_logits = tf.reshape(logits, (-1, num_choices))
        loss = None if inputs["labels"] is None else self.compute_loss(inputs["labels"], reshaped_logits)

        if not inputs["return_dict"]:
            output = (reshaped_logits,) + transformer_outputs[1:]
            return ((loss,) + output) if loss is not None else output

        return TFXLNetForMultipleChoiceOutput(
            loss=loss,
            logits=reshaped_logits,
            mems=transformer_outputs.mems,
            hidden_states=transformer_outputs.hidden_states,
            attentions=transformer_outputs.attentions,
        )


@add_start_docstrings(
    """
    XLNet Model with a token classification head on top (a linear layer on top of the hidden-states output) e.g. for
    Named-Entity-Recognition (NER) tasks.
    """,
    XLNET_START_DOCSTRING,
)
class TFXLNetForTokenClassification(TFXLNetPreTrainedModel, TFTokenClassificationLoss):
    def __init__(self, config, *inputs, **kwargs):
        super().__init__(config, *inputs, **kwargs)
        self.num_labels = config.num_labels

        self.transformer = TFXLNetMainLayer(config, name="transformer")
        self.classifier = tf.keras.layers.Dense(
            config.num_labels, kernel_initializer=get_initializer(config.initializer_range), name="classifier"
        )

    @add_start_docstrings_to_model_forward(XLNET_INPUTS_DOCSTRING.format("batch_size, sequence_length"))
    @add_code_sample_docstrings(
        tokenizer_class=_TOKENIZER_FOR_DOC,
        checkpoint="xlnet-base-cased",
        output_type=TFXLNetForTokenClassificationOutput,
        config_class=_CONFIG_FOR_DOC,
    )
    def call(
        self,
        input_ids=None,
        attention_mask=None,
        mems=None,
        perm_mask=None,
        target_mapping=None,
        token_type_ids=None,
        input_mask=None,
        head_mask=None,
        inputs_embeds=None,
        use_mems=None,
        output_attentions=None,
        output_hidden_states=None,
        return_dict=None,
        labels=None,
        training=False,
        **kwargs,
    ):
        r"""
        labels (:obj:`tf.Tensor` of shape :obj:`(batch_size, sequence_length)`, `optional`):
            Labels for computing the token classification loss. Indices should be in ``[0, ..., config.num_labels -
            1]``.
        """

        inputs = input_processing(
            func=self.call,
            config=self.config,
            input_ids=input_ids,
            attention_mask=attention_mask,
            mems=mems,
            perm_mask=perm_mask,
            target_mapping=target_mapping,
            token_type_ids=token_type_ids,
            input_mask=input_mask,
            head_mask=head_mask,
            inputs_embeds=inputs_embeds,
            use_mems=use_mems,
            output_attentions=output_attentions,
            output_hidden_states=output_hidden_states,
            return_dict=return_dict,
            labels=labels,
            training=training,
            kwargs_call=kwargs,
        )
        transformer_outputs = self.transformer(
            input_ids=inputs["input_ids"],
            attention_mask=inputs["attention_mask"],
            mems=inputs["mems"],
            perm_mask=inputs["perm_mask"],
            target_mapping=inputs["target_mapping"],
            token_type_ids=inputs["token_type_ids"],
            input_mask=inputs["input_mask"],
            head_mask=inputs["head_mask"],
            inputs_embeds=inputs["inputs_embeds"],
            use_mems=inputs["use_mems"],
            output_attentions=inputs["output_attentions"],
            output_hidden_states=inputs["output_hidden_states"],
            return_dict=inputs["return_dict"],
            training=inputs["training"],
        )
        output = transformer_outputs[0]
        logits = self.classifier(output)
        loss = None if inputs["labels"] is None else self.compute_loss(inputs["labels"], logits)

        if not inputs["return_dict"]:
            output = (logits,) + transformer_outputs[1:]
            return ((loss,) + output) if loss is not None else output

        return TFXLNetForTokenClassificationOutput(
            loss=loss,
            logits=logits,
            mems=transformer_outputs.mems,
            hidden_states=transformer_outputs.hidden_states,
            attentions=transformer_outputs.attentions,
        )


@add_start_docstrings(
    """
    XLNet Model with a span classification head on top for extractive question-answering tasks like SQuAD (a linear
    layers on top of the hidden-states output to compute `span start logits` and `span end logits`).
    """,
    XLNET_START_DOCSTRING,
)
class TFXLNetForQuestionAnsweringSimple(TFXLNetPreTrainedModel, TFQuestionAnsweringLoss):
    def __init__(self, config, *inputs, **kwargs):
        super().__init__(config, *inputs, **kwargs)
        self.transformer = TFXLNetMainLayer(config, name="transformer")
        self.qa_outputs = tf.keras.layers.Dense(
            config.num_labels, kernel_initializer=get_initializer(config.initializer_range), name="qa_outputs"
        )

    @add_start_docstrings_to_model_forward(XLNET_INPUTS_DOCSTRING.format("batch_size, sequence_length"))
    @add_code_sample_docstrings(
        tokenizer_class=_TOKENIZER_FOR_DOC,
        checkpoint="xlnet-base-cased",
        output_type=TFXLNetForQuestionAnsweringSimpleOutput,
        config_class=_CONFIG_FOR_DOC,
    )
    def call(
        self,
        input_ids=None,
        attention_mask=None,
        mems=None,
        perm_mask=None,
        target_mapping=None,
        token_type_ids=None,
        input_mask=None,
        head_mask=None,
        inputs_embeds=None,
        use_mems=None,
        output_attentions=None,
        output_hidden_states=None,
        return_dict=None,
        start_positions=None,
        end_positions=None,
        training=False,
        **kwargs,
    ):
        r"""
        start_positions (:obj:`tf.Tensor` of shape :obj:`(batch_size,)`, `optional`):
            Labels for position (index) of the start of the labelled span for computing the token classification loss.
            Positions are clamped to the length of the sequence (:obj:`sequence_length`). Position outside of the
            sequence are not taken into account for computing the loss.
        end_positions (:obj:`tf.Tensor` of shape :obj:`(batch_size,)`, `optional`):
            Labels for position (index) of the end of the labelled span for computing the token classification loss.
            Positions are clamped to the length of the sequence (:obj:`sequence_length`). Position outside of the
            sequence are not taken into account for computing the loss.
        """
        inputs = input_processing(
            func=self.call,
            config=self.config,
            input_ids=input_ids,
            attention_mask=attention_mask,
            mems=mems,
            perm_mask=perm_mask,
            target_mapping=target_mapping,
            token_type_ids=token_type_ids,
            input_mask=input_mask,
            head_mask=head_mask,
            inputs_embeds=inputs_embeds,
            use_mems=use_mems,
            output_attentions=output_attentions,
            output_hidden_states=output_hidden_states,
            return_dict=return_dict,
            start_positions=start_positions,
            end_positions=end_positions,
            training=training,
            kwargs_call=kwargs,
        )
        transformer_outputs = self.transformer(
            input_ids=inputs["input_ids"],
            attention_mask=inputs["attention_mask"],
            mems=inputs["mems"],
            perm_mask=inputs["perm_mask"],
            target_mapping=inputs["target_mapping"],
            token_type_ids=inputs["token_type_ids"],
            input_mask=inputs["input_mask"],
            head_mask=inputs["head_mask"],
            inputs_embeds=inputs["inputs_embeds"],
            use_mems=inputs["use_mems"],
            output_attentions=inputs["output_attentions"],
            output_hidden_states=inputs["output_hidden_states"],
            return_dict=inputs["return_dict"],
            training=inputs["training"],
        )
        sequence_output = transformer_outputs[0]

        logits = self.qa_outputs(sequence_output)
        start_logits, end_logits = tf.split(logits, 2, axis=-1)
        start_logits = tf.squeeze(start_logits, axis=-1)
        end_logits = tf.squeeze(end_logits, axis=-1)

        loss = None
        if inputs["start_positions"] is not None and inputs["end_positions"] is not None:
            labels = {"start_position": inputs["start_positions"]}
            labels["end_position"] = inputs["end_positions"]
            loss = self.compute_loss(labels, (start_logits, end_logits))

        if not inputs["return_dict"]:
            output = (start_logits, end_logits) + transformer_outputs[1:]
            return ((loss,) + output) if loss is not None else output

        return TFXLNetForQuestionAnsweringSimpleOutput(
            loss=loss,
            start_logits=start_logits,
            end_logits=end_logits,
            mems=transformer_outputs.mems,
            hidden_states=transformer_outputs.hidden_states,
            attentions=transformer_outputs.attentions,
        )<|MERGE_RESOLUTION|>--- conflicted
+++ resolved
@@ -590,40 +590,6 @@
         training=False,
         **kwargs,
     ):
-<<<<<<< HEAD
-        if isinstance(inputs, (tuple, list)):
-            input_ids = inputs[0]
-            attention_mask = inputs[1] if len(inputs) > 1 else attention_mask
-            mems = inputs[2] if len(inputs) > 2 else mems
-            perm_mask = inputs[3] if len(inputs) > 3 else perm_mask
-            target_mapping = inputs[4] if len(inputs) > 4 else target_mapping
-            token_type_ids = inputs[5] if len(inputs) > 5 else token_type_ids
-            input_mask = inputs[6] if len(inputs) > 6 else input_mask
-            head_mask = inputs[7] if len(inputs) > 7 else head_mask
-            inputs_embeds = inputs[8] if len(inputs) > 8 else inputs_embeds
-            use_mems = inputs[9] if len(inputs) > 9 else use_mems
-            output_attentions = inputs[10] if len(inputs) > 10 else output_attentions
-            output_hidden_states = inputs[11] if len(inputs) > 11 else output_hidden_states
-            return_dict = inputs[12] if len(inputs) > 12 else return_dict
-            assert len(inputs) <= 13, "Too many inputs."
-        elif isinstance(inputs, (dict, BatchEncoding)):
-            input_ids = inputs.get("input_ids")
-            attention_mask = inputs.get("attention_mask", attention_mask)
-            mems = inputs.get("mems", mems)
-            perm_mask = inputs.get("perm_mask", perm_mask)
-            target_mapping = inputs.get("target_mapping", target_mapping)
-            token_type_ids = inputs.get("token_type_ids", token_type_ids)
-            input_mask = inputs.get("input_mask", input_mask)
-            head_mask = inputs.get("head_mask", head_mask)
-            inputs_embeds = inputs.get("inputs_embeds", inputs_embeds)
-            use_mems = inputs.get("use_mems", use_mems)
-            output_attentions = inputs.get("output_attentions", output_attentions)
-            output_hidden_states = inputs.get("output_hidden_states", output_hidden_states)
-            return_dict = inputs.get("return_dict", return_dict)
-            assert len(inputs) <= 13, "Too many inputs."
-        else:
-            input_ids = inputs
-=======
         inputs = input_processing(
             func=self.call,
             config=self.config,
@@ -643,7 +609,6 @@
             training=training,
             kwargs_call=kwargs,
         )
->>>>>>> bfa4ccf7
 
         if training and inputs["use_mems"] is None:
             inputs["use_mems"] = self.use_mems_train
@@ -790,15 +755,9 @@
         hidden_states = [] if inputs["output_hidden_states"] else None
         for i, layer_module in enumerate(self.layer):
             # cache new mems
-<<<<<<< HEAD
-            if use_mems:
-                new_mems = new_mems + (self.cache_mem(output_h, mems[i]),)
-            if output_hidden_states:
-=======
             if inputs["use_mems"]:
                 new_mems = new_mems + (self.cache_mem(output_h, inputs["mems"][i]),)
             if inputs["output_hidden_states"]:
->>>>>>> bfa4ccf7
                 hidden_states.append((output_h, output_g) if output_g is not None else output_h)
 
             outputs = layer_module(
@@ -827,11 +786,7 @@
         # Prepare outputs, we transpose back here to shape [bsz, len, hidden_dim] (cf. beginning of forward() method)
         output = tf.transpose(output, perm=(1, 0, 2))
 
-<<<<<<< HEAD
-        if not use_mems:
-=======
         if not inputs["use_mems"]:
->>>>>>> bfa4ccf7
             new_mems = None
         if inputs["output_hidden_states"]:
             if output_g is not None:
@@ -1271,15 +1226,12 @@
     def get_output_embeddings(self):
         return self.lm_loss.input_embeddings
 
-<<<<<<< HEAD
-=======
     def get_output_layer_with_bias(self):
         return self.lm_loss
 
     def get_prefix_bias_name(self):
         return self.name + "/" + self.lm_loss.name
 
->>>>>>> bfa4ccf7
     def prepare_inputs_for_generation(self, inputs, past, use_mems=None, **kwargs):
         # Add dummy token at the end (no attention on this one)
 
@@ -1599,44 +1551,6 @@
             num_choices]`` where :obj:`num_choices` is the size of the second dimension of the input tensors. (See
             :obj:`input_ids` above)
         """
-<<<<<<< HEAD
-        if isinstance(inputs, (tuple, list)):
-            input_ids = inputs[0]
-            attention_mask = inputs[1] if len(inputs) > 1 else attention_mask
-            mems = inputs[2] if len(inputs) > 2 else mems
-            perm_mask = inputs[3] if len(inputs) > 3 else perm_mask
-            target_mapping = inputs[4] if len(inputs) > 4 else target_mapping
-            token_type_ids = inputs[5] if len(inputs) > 5 else token_type_ids
-            input_mask = inputs[6] if len(inputs) > 6 else input_mask
-            head_mask = inputs[7] if len(inputs) > 7 else head_mask
-            inputs_embeds = inputs[8] if len(inputs) > 8 else inputs_embeds
-            use_mems = inputs[9] if len(inputs) > 9 else use_mems
-            output_attentions = inputs[10] if len(inputs) > 10 else output_attentions
-            output_hidden_states = inputs[11] if len(inputs) > 11 else output_hidden_states
-            return_dict = inputs[12] if len(inputs) > 12 else return_dict
-            labels = inputs[13] if len(inputs) > 13 else labels
-            assert len(inputs) <= 14, "Too many inputs."
-        elif isinstance(inputs, (dict, BatchEncoding)):
-            input_ids = inputs.get("input_ids")
-            attention_mask = inputs.get("attention_mask", attention_mask)
-            mems = inputs.get("mems", mems)
-            perm_mask = inputs.get("perm_mask", perm_mask)
-            target_mapping = inputs.get("target_mapping", target_mapping)
-            token_type_ids = inputs.get("token_type_ids", token_type_ids)
-            input_mask = inputs.get("input_mask", input_mask)
-            head_mask = inputs.get("head_mask", head_mask)
-            inputs_embeds = inputs.get("inputs_embeds", inputs_embeds)
-            use_mems = inputs.get("use_mems", use_mems)
-            output_attentions = inputs.get("output_attentions", output_attentions)
-            output_hidden_states = inputs.get("output_hidden_states", output_hidden_states)
-            return_dict = inputs.get("return_dict", return_dict)
-            labels = inputs.get("labels", labels)
-            assert len(inputs) <= 14, "Too many inputs."
-        else:
-            input_ids = inputs
-        return_dict = return_dict if return_dict is not None else self.transformer.return_dict
-=======
->>>>>>> bfa4ccf7
 
         inputs = input_processing(
             func=self.call,
@@ -1691,19 +1605,11 @@
             flat_input_mask,
             inputs["head_mask"],
             flat_inputs_embeds,
-<<<<<<< HEAD
-            use_mems,
-            output_attentions,
-            output_hidden_states,
-            return_dict=return_dict,
-            training=training,
-=======
             inputs["use_mems"],
             inputs["output_attentions"],
             inputs["output_hidden_states"],
             return_dict=inputs["return_dict"],
             training=inputs["training"],
->>>>>>> bfa4ccf7
         )
         output = transformer_outputs[0]
         logits = self.sequence_summary(output)
