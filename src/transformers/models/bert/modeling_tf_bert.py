--- conflicted
+++ resolved
@@ -985,11 +985,6 @@
 
 @add_start_docstrings("""Bert Model with a `language modeling` head on top. """, BERT_START_DOCSTRING)
 class TFBertForMaskedLM(TFBertPreTrainedModel, TFMaskedLanguageModelingLoss):
-<<<<<<< HEAD
-
-    _keys_to_ignore_on_load_unexpected = [r"pooler"]
-    _keys_to_ignore_on_load_missing = [r"pooler"]
-=======
     # names with a '.' represents the authorized unexpected/missing layers when a TF model is loaded from a PT model
     _keys_to_ignore_on_load_unexpected = [
         r"pooler",
@@ -997,7 +992,6 @@
         r"cls.predictions.decoder.weight",
         r"nsp___cls",
     ]
->>>>>>> bfa4ccf7
 
     def __init__(self, config, *inputs, **kwargs):
         super().__init__(config, *inputs, **kwargs)
@@ -1093,11 +1087,6 @@
 
 
 class TFBertLMHeadModel(TFBertPreTrainedModel, TFCausalLanguageModelingLoss):
-<<<<<<< HEAD
-
-    _keys_to_ignore_on_load_unexpected = [r"pooler"]
-    _keys_to_ignore_on_load_missing = [r"pooler"]
-=======
     # names with a '.' represents the authorized unexpected/missing layers when a TF model is loaded from a PT model
     _keys_to_ignore_on_load_unexpected = [
         r"pooler",
@@ -1105,7 +1094,6 @@
         r"cls.predictions.decoder.weight",
         r"nsp___cls",
     ]
->>>>>>> bfa4ccf7
 
     def __init__(self, config, *inputs, **kwargs):
         super().__init__(config, *inputs, **kwargs)
@@ -1529,11 +1517,6 @@
     BERT_START_DOCSTRING,
 )
 class TFBertForTokenClassification(TFBertPreTrainedModel, TFTokenClassificationLoss):
-<<<<<<< HEAD
-
-    _keys_to_ignore_on_load_unexpected = [r"pooler"]
-    _keys_to_ignore_on_load_missing = [r"pooler"]
-=======
     # names with a '.' represents the authorized unexpected/missing layers when a TF model is loaded from a PT model
     _keys_to_ignore_on_load_unexpected = [
         r"pooler",
@@ -1543,7 +1526,6 @@
         r"cls.seq_relationship",
     ]
     _keys_to_ignore_on_load_missing = [r"dropout"]
->>>>>>> bfa4ccf7
 
     def __init__(self, config, *inputs, **kwargs):
         super().__init__(config, *inputs, **kwargs)
@@ -1635,11 +1617,6 @@
     BERT_START_DOCSTRING,
 )
 class TFBertForQuestionAnswering(TFBertPreTrainedModel, TFQuestionAnsweringLoss):
-<<<<<<< HEAD
-
-    _keys_to_ignore_on_load_unexpected = [r"pooler"]
-    _keys_to_ignore_on_load_missing = [r"pooler"]
-=======
     # names with a '.' represents the authorized unexpected/missing layers when a TF model is loaded from a PT model
     _keys_to_ignore_on_load_unexpected = [
         r"pooler",
@@ -1648,7 +1625,6 @@
         r"cls.predictions",
         r"cls.seq_relationship",
     ]
->>>>>>> bfa4ccf7
 
     def __init__(self, config, *inputs, **kwargs):
         super().__init__(config, *inputs, **kwargs)
