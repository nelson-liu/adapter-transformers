<!---
Copyright 2020 The HuggingFace Team. All rights reserved.

Licensed under the Apache License, Version 2.0 (the "License");
you may not use this file except in compliance with the License.
You may obtain a copy of the License at

<<<<<<< HEAD
    http://www.apache.org/licenses/LICENSE-2.0
=======
Based on the script [`run_tf_glue.py`](https://github.com/Adapter-Hub/adapter-transformers/blob/master/examples/text-classification/run_tf_glue.py).

Fine-tuning the library TensorFlow 2.0 Bert model for sequence classification on the  MRPC task of the GLUE benchmark: [General Language Understanding Evaluation](https://gluebenchmark.com/).
>>>>>>> 0bad9352

Unless required by applicable law or agreed to in writing, software
distributed under the License is distributed on an "AS IS" BASIS,
WITHOUT WARRANTIES OR CONDITIONS OF ANY KIND, either express or implied.
See the License for the specific language governing permissions and
limitations under the License.
-->

# Text classification examples

## Training Adapters in PyTorch

Based on scripts `run_glue.py` and `run_glue_alt.py` (using model classes with flexible heads).

[![Open In Colab](https://colab.research.google.com/assets/colab-badge.svg)](https://colab.research.google.com/github/Adapter-Hub/website/blob/master/app/static/notebooks/Adapter_Quickstart_Training.ipynb)

<<<<<<< HEAD
By specifying a few additional, adapter-specific flags, you can easily switch from fine-tuning a full model to training Adapter modules on GLUE:
=======
The script [run_tf_text_classification.py](https://github.com/Adapter-Hub/adapter-transformers/blob/master/examples/text-classification/run_tf_text_classification.py) allows users to run a text classification on their own CSV files. For now there are few restrictions, the CSV files must have a header corresponding to the column names and not more than three columns: one column for the id, one column for the text and another column for a second piece of text in case of an entailment classification for example.
>>>>>>> 0bad9352

```bash
export GLUE_DIR=/path/to/glue
export TASK_NAME=MRPC

python run_glue_alt.py \
  --model_name_or_path bert-base-cased \
  --task_name $TASK_NAME \
  --do_train \
  --do_eval \
  --max_seq_length 128 \
  --per_device_train_batch_size 32 \
  --learning_rate 1e-4 \
  --num_train_epochs 10.0 \
  --output_dir /tmp/$TASK_NAME/ \
  --train_adapter \
  --adapter_config houlsby
```

---

## PyTorch version

Based on the script [`run_glue.py`](https://github.com/Adapter-Hub/adapter-transformers/blob/master/examples/text-classification/run_glue.py).

Fine-tuning the library models for sequence classification on the GLUE benchmark: [General Language Understanding
Evaluation](https://gluebenchmark.com/). This script can fine-tune any of the models on the [hub](https://huggingface.co/models)
and can also be used for your own data in a csv or a JSON file (the script might need some tweaks in that case, refer
to the comments inside for help).

GLUE is made up of a total of 9 different tasks. Here is how to run the script on one of them:

```bash
export TASK_NAME=mrpc

python run_glue.py \
  --model_name_or_path bert-base-cased \
  --task_name $TASK_NAME \
  --do_train \
  --do_eval \
  --max_seq_length 128 \
  --per_device_train_batch_size 32 \
  --learning_rate 2e-5 \
  --num_train_epochs 3 \
  --output_dir /tmp/$TASK_NAME/
```

where task name can be one of cola, sst2, mrpc, stsb, qqp, mnli, qnli, rte, wnli.

We get the following results on the dev set of the benchmark with the previous commands (with an exception for MRPC and
WNLI which are tiny and where we used 5 epochs isntead of 3). Trainings are seeded so you should obtain the same
results with PyTorch 1.6.0 (and close results with different versions), training times are given for information (a
single Titan RTX was used):

| Task  | Metric                       | Result      | Training time |
|-------|------------------------------|-------------|---------------|
| CoLA  | Matthew's corr               | 56.53       | 3:17          |
| SST-2 | Accuracy                     | 92.32       | 26:06         |
| MRPC  | F1/Accuracy                  | 88.85/84.07 | 2:21          |
| STS-B | Person/Spearman corr.        | 88.64/88.48 | 2:13          |
| QQP   | Accuracy/F1                  | 90.71/87.49 | 2:22:26       |
| MNLI  | Matched acc./Mismatched acc. | 83.91/84.10 | 2:35:23       |
| QNLI  | Accuracy                     | 90.66       | 40:57         |
| RTE   | Accuracy                     | 65.70       | 57            |
| WNLI  | Accuracy                     | 56.34       | 24            |

Some of these results are significantly different from the ones reported on the test set of GLUE benchmark on the
website. For QQP and WNLI, please refer to [FAQ #12](https://gluebenchmark.com/faq) on the website.

### Mixed precision training

If you have a GPU with mixed precision capabilities (architecture Pascal or more recent), you can use mixed precision
training with PyTorch 1.6.0 or latest, or by installing the [Apex](https://github.com/NVIDIA/apex) library for previous
versions. Just add the flag `--fp16` to your command launching one of the scripts mentioned above!

Using mixed precision training usually results in 2x-speedup for training with the same final results:

| Task  | Metric                       | Result      | Training time | Result (FP16) | Training time (FP16) |
|-------|------------------------------|-------------|---------------|---------------|----------------------|
| CoLA  | Matthew's corr               | 56.53       | 3:17          | 56.78         | 1:41                 |
| SST-2 | Accuracy                     | 92.32       | 26:06         | 91.74         | 13:11                |
| MRPC  | F1/Accuracy                  | 88.85/84.07 | 2:21          | 88.12/83.58   | 1:10                 |
| STS-B | Person/Spearman corr.        | 88.64/88.48 | 2:13          | 88.71/88.55   | 1:08                 |
| QQP   | Accuracy/F1                  | 90.71/87.49 | 2:22:26       | 90.67/87.43   | 1:11:54              |
| MNLI  | Matched acc./Mismatched acc. | 83.91/84.10 | 2:35:23       | 84.04/84.06   | 1:17:06              |
| QNLI  | Accuracy                     | 90.66       | 40:57         | 90.96         | 20:16                |
| RTE   | Accuracy                     | 65.70       | 57            | 65.34         | 29                   |
| WNLI  | Accuracy                     | 56.34       | 24            | 56.34         | 12                   |


## PyTorch version, no Trainer

Based on the script [`run_glue_no_trainer.py`](https://github.com/huggingface/transformers/blob/master/examples/text-classification/run_glue_no_trainer.py).

Like `run_glue.py`, this script allows you to fine-tune any of the models on the [hub](https://huggingface.co/models) on a
text classification task, either a GLUE task or your own data in a csv or a JSON file. The main difference is that this
script exposes the bare training loop, to allow you to quickly experiment and add any customization you would like.

It offers less options than the script with `Trainer` (for instance you can easily change the options for the optimizer
or the dataloaders directly in the script) but still run in a distributed setup, on TPU and supports mixed precision by
the mean of the [🤗 `Accelerate`](https://github.com/huggingface/accelerate) library. You can use the script normally
after installing it:

```bash
pip install accelerate
```

then

```bash
export TASK_NAME=mrpc

python run_glue_no_trainer.py \
  --model_name_or_path bert-base-cased \
  --task_name $TASK_NAME \
  --max_seq_length 128 \
  --per_device_train_batch_size 32 \
  --learning_rate 2e-5 \
  --num_train_epochs 3 \
  --output_dir /tmp/$TASK_NAME/
```

You can then use your usual launchers to run in it in a distributed environment, but the easiest way is to run

```bash
accelerate config
```

and reply to the questions asked. Then

```bash
accelerate test
```

that will check everything is ready for training. Finally, you cna launch training with

```bash
export TASK_NAME=mrpc

accelerate launch run_glue_no_trainer.py \
  --model_name_or_path bert-base-cased \
  --task_name $TASK_NAME \
  --max_seq_length 128 \
  --per_device_train_batch_size 32 \
  --learning_rate 2e-5 \
  --num_train_epochs 3 \
  --output_dir /tmp/$TASK_NAME/
```

This command is the same and will work for:

- a CPU-only setup
- a setup with one GPU
- a distributed training with several GPUs (single or multi node)
- a training on TPUs

Note that this library is in alpha release so your feedback is more than welcome if you encounter any problem using it.

## TensorFlow 2.0 version

Based on the script [`run_tf_glue.py`](https://github.com/huggingface/transformers/blob/master/examples/text-classification/run_tf_glue.py).

Fine-tuning the library TensorFlow 2.0 Bert model for sequence classification on the  MRPC task of the GLUE benchmark: [General Language Understanding Evaluation](https://gluebenchmark.com/).

This script has an option for mixed precision (Automatic Mixed Precision / AMP) to run models on Tensor Cores (NVIDIA Volta/Turing GPUs) and future hardware and an option for XLA, which uses the XLA compiler to reduce model runtime.
Options are toggled using `USE_XLA` or `USE_AMP` variables in the script.
These options and the below benchmark are provided by @tlkh.

Quick benchmarks from the script (no other modifications):

| GPU    | Mode | Time (2nd epoch) | Val Acc (3 runs) |
| --------- | -------- | ----------------------- | ----------------------|
| Titan V | FP32 | 41s | 0.8438/0.8281/0.8333 |
| Titan V | AMP | 26s | 0.8281/0.8568/0.8411 |
| V100    | FP32 | 35s | 0.8646/0.8359/0.8464 |
| V100    | AMP | 22s | 0.8646/0.8385/0.8411 |
| 1080 Ti | FP32 | 55s | - |

Mixed precision (AMP) reduces the training time considerably for the same hardware and hyper-parameters (same batch size was used).


## Run generic text classification script in TensorFlow

The script [run_tf_text_classification.py](https://github.com/huggingface/transformers/blob/master/examples/text-classification/run_tf_text_classification.py) allows users to run a text classification on their own CSV files. For now there are few restrictions, the CSV files must have a header corresponding to the column names and not more than three columns: one column for the id, one column for the text and another column for a second piece of text in case of an entailment classification for example.

To use the script, one as to run the following command line:
```bash
python run_tf_text_classification.py \
  --train_file train.csv \ ### training dataset file location (mandatory if running with --do_train option)
  --dev_file dev.csv \ ### development dataset file location (mandatory if running with --do_eval option)
  --test_file test.csv \ ### test dataset file location (mandatory if running with --do_predict option)
  --label_column_id 0 \ ### which column corresponds to the labels
  --model_name_or_path bert-base-multilingual-uncased \
  --output_dir model \
  --num_train_epochs 4 \
  --per_device_train_batch_size 16 \
  --per_device_eval_batch_size 32 \
  --do_train \
  --do_eval \
  --do_predict \
  --logging_steps 10 \
  --evaluation_strategy steps \
  --save_steps 10 \
  --overwrite_output_dir \
  --max_seq_length 128
```


## XNLI

Based on the script [`run_xnli.py`](https://github.com/Adapter-Hub/adapter-transformers/blob/master/examples/text-classification/run_xnli.py).

[XNLI](https://www.nyu.edu/projects/bowman/xnli/) is a crowd-sourced dataset based on [MultiNLI](http://www.nyu.edu/projects/bowman/multinli/). It is an evaluation benchmark for cross-lingual text representations. Pairs of text are labeled with textual entailment annotations for 15 different languages (including both high-resource language such as English and low-resource languages such as Swahili).

#### Fine-tuning on XNLI

This example code fine-tunes mBERT (multi-lingual BERT) on the XNLI dataset. It runs in 106 mins on a single tesla V100 16GB.

```bash
python run_xnli.py \
  --model_name_or_path bert-base-multilingual-cased \
  --language de \
  --train_language en \
  --do_train \
  --do_eval \
  --per_device_train_batch_size 32 \
  --learning_rate 5e-5 \
  --num_train_epochs 2.0 \
  --max_seq_length 128 \
  --output_dir /tmp/debug_xnli/ \
  --save_steps -1
```

Training with the previously defined hyper-parameters yields the following results on the **test** set:

```bash
acc = 0.7093812375249501
```<|MERGE_RESOLUTION|>--- conflicted
+++ resolved
@@ -5,13 +5,7 @@
 you may not use this file except in compliance with the License.
 You may obtain a copy of the License at
 
-<<<<<<< HEAD
     http://www.apache.org/licenses/LICENSE-2.0
-=======
-Based on the script [`run_tf_glue.py`](https://github.com/Adapter-Hub/adapter-transformers/blob/master/examples/text-classification/run_tf_glue.py).
-
-Fine-tuning the library TensorFlow 2.0 Bert model for sequence classification on the  MRPC task of the GLUE benchmark: [General Language Understanding Evaluation](https://gluebenchmark.com/).
->>>>>>> 0bad9352
 
 Unless required by applicable law or agreed to in writing, software
 distributed under the License is distributed on an "AS IS" BASIS,
@@ -28,11 +22,7 @@
 
 [![Open In Colab](https://colab.research.google.com/assets/colab-badge.svg)](https://colab.research.google.com/github/Adapter-Hub/website/blob/master/app/static/notebooks/Adapter_Quickstart_Training.ipynb)
 
-<<<<<<< HEAD
 By specifying a few additional, adapter-specific flags, you can easily switch from fine-tuning a full model to training Adapter modules on GLUE:
-=======
-The script [run_tf_text_classification.py](https://github.com/Adapter-Hub/adapter-transformers/blob/master/examples/text-classification/run_tf_text_classification.py) allows users to run a text classification on their own CSV files. For now there are few restrictions, the CSV files must have a header corresponding to the column names and not more than three columns: one column for the id, one column for the text and another column for a second piece of text in case of an entailment classification for example.
->>>>>>> 0bad9352
 
 ```bash
 export GLUE_DIR=/path/to/glue
